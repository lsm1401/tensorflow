--- conflicted
+++ resolved
@@ -1232,12 +1232,8 @@
 
   def build(self, input_shape):
     if len(input_shape) != 4:
-<<<<<<< HEAD
-      raise ValueError('Inputs should have rank 4. Received input shape: ' + str(input_shape))
-=======
       raise ValueError('Inputs should have rank 4. Received input shape: ' +
                        str(input_shape))
->>>>>>> 1ec61faf
     if self.data_format == 'channels_first':
       channel_axis = 1
     else:
