load("@bazel_skylib//lib:selects.bzl", "selects")
load("//tensorflow:tensorflow.bzl", "transitive_hdrs")
load("//tensorflow/lite:build_def.bzl", "tflite_copts")
load("//tensorflow/lite/micro:build_def.bzl", "micro_copts")
load("//tensorflow/lite:special_rules.bzl", "tflite_portable_test_suite_combined")
load("//tensorflow:tensorflow.bzl", "get_compatible_with_portable")

package(
    default_visibility = [
        "//visibility:public",
    ],
    licenses = ["notice"],  # Apache 2.0
)

tflite_deps_intel = [
    "@arm_neon_2_x86_sse",
]

HARD_FP_FLAGS_IF_APPLICABLE = select({
    "//tensorflow:android_arm": ["-mfloat-abi=softfp"],
    "//tensorflow:android_arm64": ["-mfloat-abi=softfp"],
    "//tensorflow:android_armeabi": ["-mfloat-abi=softfp"],
    "//conditions:default": [],
})

NEON_FLAGS_IF_APPLICABLE = select({
    ":arm": [
        "-O3",
        "-mfpu=neon",
    ],
    ":armeabi-v7a": [
        "-O3",
        "-mfpu=neon",
    ],
    ":armhf": [
        "-O3",
        "-mfpu=neon",
    ],
    ":armv7a": [
        "-O3",
        "-mfpu=neon",
    ],
    "//conditions:default": [
        "-O3",
    ],
})

cc_library(
    name = "compatibility",
    hdrs = ["compatibility.h"],
    compatible_with = get_compatible_with_portable(),
    copts = tflite_copts(),
    deps = [
        "//tensorflow/lite/kernels:op_macros",
    ],
)

cc_library(
    name = "types",
    hdrs = ["types.h"],
    compatible_with = get_compatible_with_portable(),
    copts = tflite_copts(),
    deps = [
        ":compatibility",
    ],
)

cc_library(
    name = "legacy_types",
    hdrs = ["legacy_types.h"],
    copts = tflite_copts(),
    deps = [
        ":types",
    ],
)

config_setting(
    name = "aarch64",
    values = {
        "cpu": "aarch64",
    },
)

config_setting(
    name = "arm",
    values = {
        "cpu": "arm",
    },
)

config_setting(
    name = "arm64-v8a",
    values = {
        "cpu": "arm64-v8a",
    },
)

config_setting(
    name = "armhf",
    values = {
        "cpu": "armhf",
    },
)

config_setting(
    name = "armv7a",
    values = {
        "cpu": "armv7a",
    },
)

config_setting(
    name = "armeabi-v7a",
    values = {
        "cpu": "armeabi-v7a",
    },
)

config_setting(
    name = "haswell",
    values = {
        "cpu": "haswell",
    },
)

config_setting(
    name = "ios_x86_64",
    values = {
        "cpu": "ios_x86_64",
    },
)

config_setting(
    name = "ios_armv7",
    values = {
        "cpu": "ios_armv7",
    },
)

config_setting(
    name = "ios_arm64",
    values = {
        "cpu": "ios_arm64",
    },
)

config_setting(
    name = "ios_arm64e",
    values = {
        "cpu": "ios_arm64e",
    },
)

config_setting(
    name = "k8",
    values = {
        "cpu": "k8",
    },
)

config_setting(
    name = "x86",
    values = {
        "cpu": "x86",
    },
)

config_setting(
    name = "x86_64",
    values = {
        "cpu": "x86_64",
    },
)

config_setting(
    name = "darwin",
    values = {
        "cpu": "darwin",
    },
)

config_setting(
    name = "darwin_x86_64",
    values = {
        "cpu": "darwin_x86_64",
    },
)

config_setting(
    name = "freebsd",
    values = {
        "cpu": "freebsd",
    },
)

config_setting(
    name = "windows",
    values = {
        "cpu": "x64_windows",
    },
)

config_setting(
    name = "raspberry_pi_with_neon",
    define_values = {
        "raspberry_pi_with_neon": "true",
    },
    values = {
        "cpu": "armeabi",
    },
)

config_setting(
    name = "tf_lite_static_memory",
    values = {
        "copt": "-DTF_LITE_STATIC_MEMORY",
        "cpu": "k8",
    },
)

cc_library(
    name = "common",
    srcs = [],
    hdrs = ["common.h"],
    compatible_with = get_compatible_with_portable(),
    copts = tflite_copts(),
    deps = [
        ":cppmath",
        ":cpu_check",
        ":types",
        "@gemmlowp//:fixedpoint",
    ],
)

cc_library(
    name = "optimized_base",
    srcs = [],
    hdrs = [
        "optimized/batch_matmul.h",
        "optimized/depthwiseconv_3x3_filter_common.h",
        "optimized/depthwiseconv_float.h",
        "optimized/depthwiseconv_multithread.h",
        "optimized/depthwiseconv_uint8.h",
        "optimized/depthwiseconv_uint8_3x3_filter.h",
        "optimized/im2col_utils.h",
        "optimized/integer_ops/add.h",
        "optimized/integer_ops/conv.h",
        "optimized/integer_ops/depthwise_conv.h",
        "optimized/integer_ops/depthwise_conv_3x3_filter.h",
        "optimized/integer_ops/depthwise_conv_hybrid.h",
        "optimized/integer_ops/depthwise_conv_hybrid_3x3_filter.h",
        "optimized/integer_ops/fully_connected.h",
        "optimized/integer_ops/mean.h",
        "optimized/integer_ops/mul.h",
        "optimized/integer_ops/pooling.h",
        "optimized/integer_ops/transpose_conv.h",
        "optimized/optimized_ops.h",
        "optimized/sparse_ops/fully_connected.h",
    ],
    compatible_with = get_compatible_with_portable(),
    copts = tflite_copts(),
    deps = [
        ":common",
        ":compatibility",
        ":cpu_check",
        ":quantization_util",
        ":strided_slice_logic",
        ":types",
        ":reference_base",
        ":cppmath",
        ":tensor",
        ":tensor_utils",
        ":transpose_utils",
        "//third_party/eigen3",
        "@gemmlowp//:fixedpoint",
        "@ruy//ruy/profiler:instrumentation",
        "//tensorflow/lite/c:common",
        "//tensorflow/lite/kernels:cpu_backend_context",
        "//tensorflow/lite/kernels:cpu_backend_threadpool",
        "//tensorflow/lite/kernels:cpu_backend_gemm",
    ] + select({
        ":haswell": tflite_deps_intel,
        ":ios_x86_64": tflite_deps_intel,
        ":k8": tflite_deps_intel,
        ":x86": tflite_deps_intel,
        ":x86_64": tflite_deps_intel,
        ":darwin": tflite_deps_intel,
        ":darwin_x86_64": tflite_deps_intel,
        ":freebsd": tflite_deps_intel,
        ":windows": tflite_deps_intel,
        "//conditions:default": [],
    }),
)

cc_library(
    name = "legacy_optimized_base",
    srcs = [],
    hdrs = [
        "optimized/depthwiseconv_3x3_filter_common.h",
        "optimized/depthwiseconv_float.h",
        "optimized/depthwiseconv_uint8.h",
        "optimized/depthwiseconv_uint8_3x3_filter.h",
        "optimized/im2col_utils.h",
        "optimized/legacy_optimized_ops.h",
        "optimized/optimized_ops.h",
    ],
    copts = tflite_copts(),
    deps = [
        ":common",
        ":compatibility",
        ":cpu_check",
        ":optimized_base",
        ":quantization_util",
        ":strided_slice_logic",
        ":tensor",
        ":tensor_utils",
        ":transpose_utils",
        ":types",
        ":legacy_reference_base",
        ":cppmath",
        "//third_party/eigen3",
        "@gemmlowp",
        "//tensorflow/lite/c:common",
        "//tensorflow/lite/kernels:cpu_backend_context",
        "//tensorflow/lite/kernels:cpu_backend_threadpool",
        "//tensorflow/lite/kernels:cpu_backend_gemm",
        "@ruy//ruy/profiler:instrumentation",
    ] + select({
        ":haswell": tflite_deps_intel,
        ":ios_x86_64": tflite_deps_intel,
        ":k8": tflite_deps_intel,
        ":x86": tflite_deps_intel,
        ":x86_64": tflite_deps_intel,
        ":darwin": tflite_deps_intel,
        ":darwin_x86_64": tflite_deps_intel,
        ":freebsd": tflite_deps_intel,
        ":windows": tflite_deps_intel,
        "//conditions:default": [],
    }),
)

cc_library(
    name = "optimized_eigen",
    hdrs = [
        "optimized/eigen_spatial_convolutions.h",
        "optimized/eigen_tensor_reduced_instantiations_oss.h",
        "optimized/multithreaded_conv.h",
    ],
    compatible_with = get_compatible_with_portable(),
    copts = tflite_copts(),
    deps = [
        ":common",
        ":optimized_base",
        ":types",
        "//tensorflow/core/kernels:eigen_spatial_convolutions-inl",
        "//tensorflow/lite/c:common",
        "//third_party/eigen3",
    ],
)

cc_test(
    name = "tensor_test",
    srcs = ["tensor_test.cc"],
    deps = [
        ":tensor",
        "@com_google_googletest//:gtest_main",
    ],
)

cc_library(
    name = "cppmath",
    srcs = [],
    hdrs = [
        "cppmath.h",
        "max.h",
        "min.h",
    ],
    compatible_with = get_compatible_with_portable(),
    copts = tflite_copts(),
)

cc_library(
    name = "quantization_util",
    srcs = ["quantization_util.cc"],
    hdrs = ["quantization_util.h"],
    compatible_with = get_compatible_with_portable(),
    copts = tflite_copts() + micro_copts(),
    linkopts = select({
        "//tensorflow:windows": [],
        "//conditions:default": ["-lm"],
    }),
    deps = [
        ":compatibility",
        ":cppmath",
        ":types",
    ],
)

cc_test(
    name = "quantization_util_test",
    srcs = ["quantization_util_test.cc"],
    deps = [
        ":common",
        ":quantization_util",
        "@com_google_googletest//:gtest_main",
    ],
)

cc_library(
    name = "transpose_utils",
    srcs = [
        "transpose_utils.cc",
    ],
    hdrs = [
        "transpose_utils.h",
    ],
    compatible_with = get_compatible_with_portable(),
    copts = tflite_copts(),
    deps = [
        ":types",
    ],
)

cc_test(
    name = "transpose_utils_test",
    srcs = ["transpose_utils_test.cc"],
    deps = [
        ":transpose_utils",
        "@com_google_googletest//:gtest",
    ],
)

cc_library(
    name = "strided_slice_logic",
    srcs = [],
    hdrs = [
        "strided_slice_logic.h",
    ],
    compatible_with = get_compatible_with_portable(),
    copts = tflite_copts(),
    deps = [
        ":compatibility",
        ":types",
    ],
)

cc_library(
    name = "reference_base",
    srcs = [],
    hdrs = [
        "reference/add.h",
        "reference/arg_min_max.h",
        "reference/batch_matmul.h",
        "reference/batch_to_space_nd.h",
        "reference/binary_function.h",
        "reference/broadcast_to.h",
        "reference/ceil.h",
        "reference/comparisons.h",
        "reference/concatenation.h",
        "reference/conv.h",
        "reference/densify.h",
        "reference/depthwiseconv_float.h",
        "reference/depthwiseconv_uint8.h",
        "reference/dequantize.h",
        "reference/div.h",
        "reference/exp.h",
        "reference/fill.h",
        "reference/floor.h",
        "reference/fully_connected.h",
        "reference/hard_swish.h",
        "reference/integer_ops/add.h",
        "reference/integer_ops/conv.h",
        "reference/integer_ops/depthwise_conv.h",
        "reference/integer_ops/fully_connected.h",
        "reference/integer_ops/l2normalization.h",
        "reference/integer_ops/logistic.h",
        "reference/integer_ops/mean.h",
        "reference/integer_ops/mul.h",
        "reference/integer_ops/pooling.h",
        "reference/integer_ops/tanh.h",
        "reference/integer_ops/transpose_conv.h",
        "reference/l2normalization.h",
        "reference/logistic.h",
        "reference/maximum_minimum.h",
        "reference/mul.h",
        "reference/neg.h",
        "reference/non_max_suppression.h",
        "reference/pad.h",
        "reference/pooling.h",
        "reference/prelu.h",
        "reference/process_broadcast_shapes.h",
        "reference/quantize.h",
        "reference/reduce.h",
        "reference/requantize.h",
        "reference/resize_nearest_neighbor.h",
        "reference/round.h",
        "reference/softmax.h",
<<<<<<< HEAD
        "reference/space_to_batch_nd.h",
=======
        "reference/space_to_depth.h",
>>>>>>> fea4a238
        "reference/strided_slice.h",
        "reference/sub.h",
        "reference/svdf.h",
        "reference/tanh.h",
        "reference/transpose_conv.h",
    ] + select({
        ":tf_lite_static_memory": [],
        "//conditions:default": [
            "reference/integer_ops/dequantize.h",
            "reference/integer_ops/log_softmax.h",
            "reference/reference_ops.h",
            "reference/string_comparisons.h",
            "reference/sparse_ops/fully_connected.h",
        ],
    }),
    compatible_with = get_compatible_with_portable(),
    copts = tflite_copts(),
    # We are disabling parse_headers for the tf_lite_static_memory build to
    # allow it to be consistent with the OSS bazel build. See b/175817116
    # for more details.
    features = select({
        ":tf_lite_static_memory": ["-parse_headers"],
        "//conditions:default": [],
    }),
    deps = [
        ":common",
        ":compatibility",
        ":cppmath",
        ":portable_tensor_utils",
        ":quantization_util",
        ":strided_slice_logic",
        ":tensor",
        ":tensor_utils",
        ":types",
        "//third_party/eigen3",
        "@gemmlowp//:fixedpoint",
        "@ruy//ruy/profiler:instrumentation",
        "//tensorflow/lite:string_util",
        "//tensorflow/lite/c:common",
        "//tensorflow/lite/kernels:kernel_util",
        "//tensorflow/lite/kernels:op_macros",
        "//tensorflow/lite/tools/optimize/sparsity:format_converter",
    ] + select({
        ":haswell": tflite_deps_intel,
        ":ios_x86_64": tflite_deps_intel,
        ":k8": tflite_deps_intel,
        ":x86": tflite_deps_intel,
        ":x86_64": tflite_deps_intel,
        ":darwin": tflite_deps_intel,
        ":darwin_x86_64": tflite_deps_intel,
        ":freebsd": tflite_deps_intel,
        ":windows": tflite_deps_intel,
        "//conditions:default": [],
    }),
)

cc_library(
    name = "legacy_reference_base",
    srcs = [],
    hdrs = [
        "reference/add.h",
        "reference/arg_min_max.h",
        "reference/batch_to_space_nd.h",
        "reference/binary_function.h",
        "reference/ceil.h",
        "reference/comparisons.h",
        "reference/concatenation.h",
        "reference/conv.h",
        "reference/densify.h",
        "reference/depthwiseconv_float.h",
        "reference/depthwiseconv_uint8.h",
        "reference/dequantize.h",
        "reference/div.h",
        "reference/exp.h",
        "reference/fill.h",
        "reference/floor.h",
        "reference/fully_connected.h",
        "reference/hard_swish.h",
        "reference/l2normalization.h",
        "reference/legacy_reference_ops.h",
        "reference/logistic.h",
        "reference/maximum_minimum.h",
        "reference/mul.h",
        "reference/neg.h",
        "reference/pad.h",
        "reference/pooling.h",
        "reference/prelu.h",
        "reference/process_broadcast_shapes.h",
        "reference/quantize.h",
        "reference/reduce.h",
        "reference/reference_ops.h",
        "reference/requantize.h",
        "reference/resize_nearest_neighbor.h",
        "reference/round.h",
        "reference/softmax.h",
<<<<<<< HEAD
        "reference/space_to_batch_nd.h",
=======
        "reference/space_to_depth.h",
>>>>>>> fea4a238
        "reference/strided_slice.h",
        "reference/string_comparisons.h",
        "reference/sub.h",
        "reference/tanh.h",
        "reference/transpose_conv.h",
    ],
    copts = tflite_copts(),
    deps = [
        ":common",
        ":compatibility",
        ":quantization_util",
        ":cppmath",
        ":strided_slice_logic",
        ":legacy_types",
        ":tensor",
        ":types",
        "//third_party/eigen3",
        "@gemmlowp",
        "//tensorflow/lite/c:common",
        "//tensorflow/lite/kernels:op_macros",
        "@ruy//ruy/profiler:instrumentation",
        "//tensorflow/lite/tools/optimize/sparsity:format_converter",
        "//tensorflow/lite:string_util",
    ] + select({
        ":haswell": tflite_deps_intel,
        ":ios_x86_64": tflite_deps_intel,
        ":k8": tflite_deps_intel,
        ":x86": tflite_deps_intel,
        ":x86_64": tflite_deps_intel,
        ":darwin": tflite_deps_intel,
        ":darwin_x86_64": tflite_deps_intel,
        ":freebsd": tflite_deps_intel,
        ":windows": tflite_deps_intel,
        "//conditions:default": [],
    }),
)

cc_library(
    name = "tensor",
    hdrs = [
        "portable_tensor.h",
        "tensor_ctypes.h",
    ] + select({
        ":tf_lite_static_memory": [],
        "//conditions:default": [
            "tensor.h",
        ],
    }),
    compatible_with = get_compatible_with_portable(),
    copts = tflite_copts(),
    deps = [
        ":types",
        "//tensorflow/lite:string_util",
        "//tensorflow/lite/c:common",
    ],
)

# Deprecated version of :tensor, kept for backwards compatibility.
cc_library(
    name = "reference",
    hdrs = [
        "portable_tensor.h",
        "tensor_ctypes.h",
    ] + select({
        ":tf_lite_static_memory": [],
        "//conditions:default": [
            "tensor.h",
        ],
    }),
    copts = tflite_copts(),
    deps = [
        ":types",
        "//tensorflow/lite:string_util",
        "//tensorflow/lite/c:common",
    ],
)

cc_library(
    name = "portable_tensor_utils",
    srcs = [
        "reference/portable_tensor_utils.cc",
    ],
    hdrs = [
        "reference/portable_tensor_utils.h",
        "reference/portable_tensor_utils_impl.h",
    ],
    compatible_with = get_compatible_with_portable(),
    copts = tflite_copts(),
    deps = [
        ":common",
        ":compatibility",
        ":cppmath",
        "@gemmlowp",
    ],
)

cc_library(
    name = "neon_tensor_utils",
    srcs = [
        "optimized/neon_tensor_utils.cc",
    ],
    hdrs = [
        "optimized/neon_tensor_utils.h",
        "optimized/neon_tensor_utils_impl.h",
    ],
    compatible_with = get_compatible_with_portable(),
    copts = tflite_copts() + NEON_FLAGS_IF_APPLICABLE + HARD_FP_FLAGS_IF_APPLICABLE,
    deps = [
        ":common",
        ":compatibility",
        ":cppmath",
        ":cpu_check",
        ":portable_tensor_utils",
        "//tensorflow/lite/kernels:cpu_backend_context",
        "//tensorflow/lite/kernels:cpu_backend_gemm",
        "@ruy//ruy",
    ],
)

cc_library(
    name = "sse_tensor_utils",
    srcs = [
        "compatibility.h",
        "optimized/sse_tensor_utils.cc",
    ],
    hdrs = [
        "optimized/sse_tensor_utils.h",
        "optimized/sse_tensor_utils_impl.h",
    ],
    compatible_with = get_compatible_with_portable(),
    copts = tflite_copts(),
    deps = [
        ":cpu_check",
        ":neon_tensor_utils",
        ":portable_tensor_utils",
        "//tensorflow/lite/c:common",
        "//tensorflow/lite/kernels:cpu_backend_context",
        "//tensorflow/lite/kernels:cpu_backend_gemm",
        "//tensorflow/lite/kernels:op_macros",
        "@ruy//ruy/profiler:instrumentation",
    ],
)

cc_library(
    name = "kernel_utils",
    srcs = ["kernel_utils.cc"],
    hdrs = ["kernel_utils.h"],
    compatible_with = get_compatible_with_portable(),
    copts = tflite_copts() + micro_copts(),
    deps = [
        ":tensor_utils",
        "//tensorflow/lite/c:common",
    ],
)

# Audio support classes imported directly from TensorFlow.
cc_library(
    name = "audio_utils",
    srcs = [
        "mfcc.cc",
        "mfcc_dct.cc",
        "mfcc_mel_filterbank.cc",
        "spectrogram.cc",
    ],
    hdrs = [
        "mfcc.h",
        "mfcc_dct.h",
        "mfcc_mel_filterbank.h",
        "spectrogram.h",
    ],
    compatible_with = get_compatible_with_portable(),
    copts = tflite_copts(),
    deps = [
        "//third_party/fft2d:fft2d_headers",
        "@fft2d",
    ],
)

cc_library(
    name = "tensor_utils",
    srcs = [
        "tensor_utils.cc",
    ],
    hdrs = [
        "tensor_utils.h",
    ],
    compatible_with = get_compatible_with_portable(),
    copts = tflite_copts() + NEON_FLAGS_IF_APPLICABLE,
    deps = [
        ":cpu_check",
        "//third_party/eigen3",
        "//tensorflow/lite/c:common",
    ] + selects.with_or({
        (
            ":aarch64",
            ":arm",
            ":arm64-v8a",
            ":armeabi-v7a",
            ":armhf",
            ":armv7a",
            ":ios_armv7",
            ":ios_arm64",
            ":ios_arm64e",
            ":raspberry_pi_with_neon",
        ): [":neon_tensor_utils"],
        (
            ":darwin",
            ":darwin_x86_64",
            ":freebsd",
            ":haswell",
            ":ios_x86_64",
            ":x86_64",
            ":x86",
            ":k8",
            ":windows",
        ): [
            ":sse_tensor_utils",
        ],
        (
            ":tf_lite_static_memory",
            "//conditions:default",
        ): [":portable_tensor_utils"],
    }),
)

cc_library(
    name = "test_util",
    srcs = ["test_util.cc"],
    hdrs = ["test_util.h"],
    copts = tflite_copts(),
    linkopts = select({
        "//tensorflow:windows": [],
        "//conditions:default": ["-lm"],
    }),
    deps = [
        ":types",
    ],
)

cc_test(
    name = "tensor_utils_test",
    srcs = ["tensor_utils_test.cc"],
    linkopts = select({
        "//tensorflow:android": [
            "-fPIE -pie",
        ],
        "//conditions:default": [],
    }),
    linkstatic = 1,
    deps = [
        ":common",
        ":quantization_util",
        ":tensor_utils",
        "//tensorflow/lite/c:common",
        "//tensorflow/lite/kernels:cpu_backend_context",
        "//tensorflow/lite/kernels:test_util",
        "@com_google_googletest//:gtest_main",
    ],
)

cc_test(
    name = "depthwiseconv_float_test",
    srcs = ["depthwiseconv_float_test.cc"],
    deps = [
        ":common",
        ":cpu_check",
        ":optimized_base",
        ":reference_base",
        ":test_util",
        ":types",
        "@com_google_googletest//:gtest_main",
    ],
)

cc_test(
    name = "depthwiseconv_quantized_test",
    srcs = [
        "depthwiseconv_quantized_test.cc",
        "optimized/depthwiseconv_uint8_transitional.h",
    ],
    copts = tflite_copts(),
    shard_count = 2,
    deps = [
        ":compatibility",
        ":cpu_check",
        ":optimized_base",
        ":reference_base",
        ":test_util",
        ":types",
        "//tensorflow/lite/kernels:cpu_backend_context",
        "@com_google_absl//absl/strings",
        "@com_google_googletest//:gtest_main",
        "@ruy//ruy:context",
    ],
)

cc_test(
    name = "depthwiseconv_per_channel_quantized_test",
    srcs = [
        "depthwiseconv_per_channel_quantized_test.cc",
    ],
    shard_count = 2,
    deps = [
        ":common",
        ":optimized_base",
        ":quantization_util",
        ":reference_base",
        ":test_util",
        ":types",
        "@com_google_googletest//:gtest_main",
    ],
)

cc_test(
    name = "depthwiseconv_per_channel_quantized_16x8_test",
    srcs = [
        "depthwiseconv_per_channel_quantized_16x8_test.cc",
    ],
    shard_count = 2,
    deps = [
        ":common",
        ":quantization_util",
        ":reference_base",
        ":test_util",
        ":types",
        "@com_google_googletest//:gtest_main",
    ],
)

cc_test(
    name = "conv_per_channel_quantized_16x8_test",
    srcs = [
        "conv_per_channel_quantized_16x8_test.cc",
    ],
    shard_count = 2,
    deps = [
        ":common",
        ":quantization_util",
        ":reference_base",
        ":test_util",
        ":types",
        "@com_google_googletest//:gtest_main",
    ],
)

cc_test(
    name = "resize_bilinear_test",
    srcs = ["resize_bilinear_test.cc"],
    deps = [
        ":optimized_base",
        ":reference_base",
        ":test_util",
        ":types",
        "@com_google_googletest//:gtest_main",
    ],
)

cc_test(
    name = "resize_nearest_neighbor_test",
    srcs = ["resize_nearest_neighbor_test.cc"],
    deps = [
        ":optimized_base",
        ":reference_base",
        ":test_util",
        ":types",
        "@com_google_googletest//:gtest_main",
    ],
)

cc_test(
    name = "softmax_quantized_test",
    timeout = "long",
    srcs = [
        "softmax_quantized_test.cc",
    ],
    shard_count = 4,
    deps = [
        ":optimized_base",
        ":quantization_util",
        ":reference_base",
        ":test_util",
        "//tensorflow/lite:string",
        "@com_google_googletest//:gtest_main",
    ],
)

cc_test(
    name = "strided_slice_logic_test",
    timeout = "moderate",
    srcs = [
        "strided_slice_logic_test.cc",
    ],
    shard_count = 4,
    deps = [
        ":strided_slice_logic",
        "@com_google_googletest//:gtest_main",
    ],
)

cc_test(
    name = "logsoftmax_quantized_test",
    timeout = "long",
    srcs = [
        "logsoftmax_quantized_test.cc",
    ],
    shard_count = 4,
    tags = [
        # TODO(b/122242739): Reenable after fixing the flakiness?
        "nomac",
        "tflite_not_portable",
    ],
    deps = [
        ":optimized_base",
        ":quantization_util",
        ":reference_base",
        ":test_util",
        "//tensorflow/lite:string",
        "@com_google_googletest//:gtest_main",
    ],
)

cc_test(
    name = "averagepool_quantized_test",
    timeout = "long",
    srcs = [
        "averagepool_quantized_test.cc",
    ],
    shard_count = 1,
    deps = [
        ":optimized_base",
        ":reference_base",
        ":test_util",
        "@com_google_googletest//:gtest_main",
    ],
)

cc_test(
    name = "maxpool_quantized_test",
    timeout = "long",
    srcs = [
        "maxpool_quantized_test.cc",
    ],
    shard_count = 1,
    deps = [
        ":optimized_base",
        ":reference_base",
        ":test_util",
        "@com_google_googletest//:gtest_main",
    ],
)

cc_test(
    name = "log_quantized_test",
    srcs = ["log_quantized_test.cc"],
    linkopts = select({
        "//tensorflow:windows": [],
        "//conditions:default": ["-lm"],
    }),
    deps = [
        ":optimized_base",
        ":reference_base",
        "//tensorflow/lite:string",
        "@com_google_googletest//:gtest_main",
    ],
)

cc_library(
    name = "cpu_check",
    srcs = ["optimized/cpu_check.cc"],
    hdrs = [
        "optimized/cpu_check.h",
        "optimized/neon_check.h",
        "optimized/sse_check.h",
    ],
    compatible_with = get_compatible_with_portable(),
    copts = tflite_copts(),
    deps = select({
        ":haswell": tflite_deps_intel,
        ":ios_x86_64": tflite_deps_intel,
        ":k8": tflite_deps_intel,
        ":x86": tflite_deps_intel,
        ":x86_64": tflite_deps_intel,
        ":darwin": tflite_deps_intel,
        ":darwin_x86_64": tflite_deps_intel,
        ":freebsd": tflite_deps_intel,
        ":windows": tflite_deps_intel,
        "//conditions:default": [],
    }),
)

cc_test(
    name = "batch_to_space_nd_test",
    srcs = ["batch_to_space_nd_test.cc"],
    deps = [
        ":optimized_base",
        "@com_google_googletest//:gtest_main",
    ],
)

cc_test(
    name = "non_max_suppression_test",
    srcs = ["non_max_suppression_test.cc"],
    deps = [
        ":reference_base",
        "//tensorflow/lite/kernels:test_util",
        "@com_google_googletest//:gtest_main",
    ],
)

cc_test(
    name = "per_channel_dequantize_test",
    srcs = ["per_channel_dequantize_test.cc"],
    deps = [
        ":reference_base",
        ":types",
        "//tensorflow/lite/kernels:test_util",
        "@com_google_googletest//:gtest_main",
    ],
)

exports_files(["optimized/eigen_tensor_reduced_instantiations_oss.h"])

filegroup(
    name = "optimized_op_headers",
    srcs = glob([
        "optimized/*.h",
    ]),
    visibility = ["//tensorflow/lite:__subpackages__"],
)

filegroup(
    name = "reference_op_headers",
    srcs = glob([
        "reference/*.h",
    ]),
    visibility = ["//tensorflow/lite:__subpackages__"],
)

filegroup(
    name = "headers",
    srcs = glob([
        "*.h",
    ]),
    visibility = ["//tensorflow/lite:__subpackages__"],
)

transitive_hdrs(
    name = "nnapi_external_headers",
    visibility = ["//tensorflow/lite:__subpackages__"],
    deps = [
        "//third_party/eigen3",
        "@gemmlowp",
    ],
)

# ---------------------------------------------------------
# The public target "install_nnapi_extra_headers" is only
# used for external targets that requires exporting optmized
# and reference op headers.

genrule(
    name = "install_nnapi_extra_headers",
    srcs = [
        ":nnapi_external_headers",
        ":headers",
        ":optimized_op_headers",
        ":reference_op_headers",
    ],
    outs = ["include"],
    cmd = """
    mkdir $@
    for f in $(SRCS); do
      d="$${f%/*}"
      d="$${d#bazel-out*genfiles/}"
      d="$${d#*external/eigen_archive/}"

      if [[ $${d} == *local_config_* ]]; then
        continue
      fi

      if [[ $${d} == external* ]]; then
        extname="$${d#*external/}"
        extname="$${extname%%/*}"
        if [[ $${TF_SYSTEM_LIBS:-} == *$${extname}* ]]; then
          continue
        fi
      fi

      mkdir -p "$@/$${d}"
      cp "$${f}" "$@/$${d}/"
    done
    """,
    tags = ["manual"],
    visibility = ["//visibility:private"],
)

tflite_portable_test_suite_combined(combine_conditions = {"deps": ["//testing/base/public:gunit_main"]})<|MERGE_RESOLUTION|>--- conflicted
+++ resolved
@@ -495,11 +495,8 @@
         "reference/resize_nearest_neighbor.h",
         "reference/round.h",
         "reference/softmax.h",
-<<<<<<< HEAD
         "reference/space_to_batch_nd.h",
-=======
         "reference/space_to_depth.h",
->>>>>>> fea4a238
         "reference/strided_slice.h",
         "reference/sub.h",
         "reference/svdf.h",
@@ -595,11 +592,7 @@
         "reference/resize_nearest_neighbor.h",
         "reference/round.h",
         "reference/softmax.h",
-<<<<<<< HEAD
-        "reference/space_to_batch_nd.h",
-=======
         "reference/space_to_depth.h",
->>>>>>> fea4a238
         "reference/strided_slice.h",
         "reference/string_comparisons.h",
         "reference/sub.h",
