# Resources

A
[TF Lite Micro Github issue](https://github.com/tensorflow/tensorflow/issues/new?labels=comp%3Amicro&template=70-tflite-micro-issue.md)
should be the primary method of getting in touch with the TensorFlow Lite Micro
(TFLM) team.

The following resources may also be useful:

1.  SIG Micro [email group](https://groups.google.com/a/tensorflow.org/g/micro)
    and
    [monthly meetings](http://doc/1YHq9rmhrOUdcZnrEnVCWvd87s2wQbq4z17HbeRl-DBc).

1.  SIG Micro [gitter chat room](https://gitter.im/tensorflow/sig-micro).

# Contributing Guidelines

We look forward to your contributions to the TensorFlow Lite Micro codebase and
provide guidelines with the goal of enabling community contributions while still
maintaining code health, maintainability, and consistency in style.

Please note that while these guidelines may seem onerous to some developers,
they are derived from Google's software engineering best practices.

Before we describe project-specific guidelines, we recommend that external
contributors read these tips from the Google Testing Blog:

*   [Code Health: Providing Context with Commit Messages and Bug Reports](https://testing.googleblog.com/2017/09/code-health-providing-context-with.html)
*   [Code Health: Understanding Code In Review](https://testing.googleblog.com/2018/05/code-health-understanding-code-in-review.html)
*   [Code Health: Too Many Comments on Your Code Reviews?](https://testing.googleblog.com/2017/06/code-health-too-many-comments-on-your.html)
*   [Code Health: To Comment or Not to Comment?](https://testing.googleblog.com/2017/07/code-health-to-comment-or-not-to-comment.html)

We also recommend that contributors take a look at the
[Tensorflow Contributing Guidelines](https://github.com/tensorflow/tensorflow/blob/master/CONTRIBUTING.md).

## General Pull Request Guidelines

We strongly recommend that contributors:

1.  Initiate a conversation with the TFLM team via a
    [TF Lite Micro Github issue](https://github.com/tensorflow/tensorflow/issues/new?labels=comp%3Amicro&template=70-tflite-micro-issue.md)
    as early as possible.

    *   This enables us to give guidance on how to proceed, prevent duplicated
        effort and also point to alternatives as well as context if we are not
        able to accept a particular contribution at a given time.

    *   Ideally, you should make an issue ***before*** starting to work on a
        pull request and provide context on both what you want to contribute and
        why.

1.  Once step 1. is complete and it is determined that a PR from an external
    contributor is the way to go, please follow these guidelines from
    [Google's Engineering Practices documentation](https://google.github.io/eng-practices/):

    *   [Send Small Pull Requests](https://google.github.io/eng-practices/review/developer/small-cls.html)

        *   If a pull request is doing more than one thing, the reviewer will
            request that it be broken up into two or more PRs.

    *   [Write Good Pull Request Descriptions](https://google.github.io/eng-practices/review/developer/cl-descriptions.html)

        *   We require that all PR descriptions link to the github issue created
            in step 1.

        *   While github offers flexibility in linking
            [commits and issues](https://github.blog/2011-04-09-issues-2-0-the-next-generation/#commits-issues),
            we require that the PR description have a separate line with either
            `Fixes #nn` (if the PR fixes the issue) or `Issue #nn` if the PR
            addresses some aspect of an issue without fixing it.

        *   We will be adding internal checks that automate this requirement by
            matching the PR description to the regexp: `(Fixes|Issue) #`

<<<<<<< HEAD
1.  Unit tests are critical to a healthy codebase. PRs without tests should be
    the exception rather than the norm. And contributions to improve, simplify,
    or make the unit tests more exhaustive are welcome! Please refer to
    [this guideline](https://google.github.io/eng-practices/review/developer/small-cls.html#test_code)
    on how test code and writing small PRs should be reconciled.

## Guidlines for Specific Contribution Categories
=======
## Guidelines for Specific Contribution Categories
>>>>>>> f5cb94ea

We provide some additional guidelines for different categories of contributions.

### Bug Fixes

Pull requests that fix bugs are always welcome and often uncontroversial, unless
there is a conflict between different requirements from the platform, or if
fixing a bug needs a bigger architectural change.

1.  Create a
    [TF Lite Micro Github issue](https://github.com/tensorflow/tensorflow/issues/new?labels=comp%3Amicro&template=70-tflite-micro-issue.md)
    to determine the scope of the bug fix.
1.  Send a PR (if that is determined to be the best path forward).
1.  Bugfix PRs should be accompanied by a test case that fails prior to the fix
    and passes with the fix. This validates that the fix works as expected, and
    helps prevent future regressions.

### Reference Kernel Implementations

Pull requests that port reference kernels from TF Lite Mobile to TF Lite Micro
are welcome once we have enouch context from the contributor on why the
additional kernel is needed.

1.  Please create a
    [TF Lite Micro Github issue](https://github.com/tensorflow/tensorflow/issues/new?labels=comp%3Amicro&template=70-tflite-micro-issue.md)
    before starting on any such PRs with as much context as possible, such as:

    *   What is the model architecture?
    *   What is the application that you are targetting?
    *   What embedded target(s) are you planning to run on?
    *   Motivate your use-case and the need for adding support for this
        additional OP.

1.  In the interest of having
    [small pull requests](https://google.github.io/eng-practices/review/developer/small-cls.html),
    limit each pull request to porting a single kernel (and the corresponding
    test).

1.  TODO(b/165627437): Create and link to a guide to porting reference ops.

### Optimized Kernel Implementations

In order to have the TFLM codebase be a central repository of optimized kernel
implementations, we would like to make some improvements to the current
infrastructure to enable adding and maintaining optimized kernel implementations
in a scalable way.

Until that work is complete, we are requesting a ***pause*** on contributions that
add new optimized kernel implementations. We plan to make these improvements by
October 2020 and will provide additional guidelines at that time.

*   If you would like to have an exception to this pause, with the understanding
    that your optimized kernels will break as we improve the underlying
    framework, then please send an email to the [SIG Micro email
    group](https://groups.google.com/a/tensorflow.org/g/micro) to figure out
    a middle ground.

*   Every optimized kernel directory must have a README.md with the github IDs
    of the maintainers and any other relevant documentation. PRs that add
    maintainers to the existing optimized kernels are always welcome.

### New Target / Platform / IDE / Examples

As discussed in the
[SIG-micro Aug 12, 2020 meeting](http://doc/1YHq9rmhrOUdcZnrEnVCWvd87s2wQbq4z17HbeRl-DBc),
we are currently ***pausing*** accepting pull requests that add new targets,
platforms, IDE integration or examples while we revisit some of the
infrastructure to enable us to make this process easier and more scalable.

In the meantime, snapshotting and/or forking the tensorflow repo could be a
viable way to prototype platform support.

Having said that, we still invite
[TF Lite Micro Github issues](https://github.com/tensorflow/tensorflow/issues/new?labels=comp%3Amicro&template=70-tflite-micro-issue.md)
on this topic as we would like to enable such integration in the future.

### New Features

As discussed in the
[SIG-micro Aug 12, 2020 meeting](http://doc/1YHq9rmhrOUdcZnrEnVCWvd87s2wQbq4z17HbeRl-DBc),
we are currently ***pausing*** accepting pull requests that add new features while
we revisit some of the infrastructure to enable us to make this process easier
and more scalable.

Having said that, we still invite feature requests via
[TF Lite Micro Github issues](https://github.com/tensorflow/tensorflow/issues/new?labels=comp%3Amicro&template=70-tflite-micro-issue.md)
to determine if the requested feature aligns with the TFLM roadmap.<|MERGE_RESOLUTION|>--- conflicted
+++ resolved
@@ -72,17 +72,13 @@
         *   We will be adding internal checks that automate this requirement by
             matching the PR description to the regexp: `(Fixes|Issue) #`
 
-<<<<<<< HEAD
 1.  Unit tests are critical to a healthy codebase. PRs without tests should be
     the exception rather than the norm. And contributions to improve, simplify,
     or make the unit tests more exhaustive are welcome! Please refer to
     [this guideline](https://google.github.io/eng-practices/review/developer/small-cls.html#test_code)
     on how test code and writing small PRs should be reconciled.
 
-## Guidlines for Specific Contribution Categories
-=======
 ## Guidelines for Specific Contribution Categories
->>>>>>> f5cb94ea
 
 We provide some additional guidelines for different categories of contributions.
 
