--- conflicted
+++ resolved
@@ -2,15 +2,10 @@
 # The functions in this file might be referred by tensorflow.bzl. They have to
 # be separate to avoid cyclic references.
 
-<<<<<<< HEAD
-def tf_gpu_tests_tags():
-    return ["requires-gpu", "local", "gpu"]
-=======
 load("@local_config_remote_execution//:remote_execution.bzl", "gpu_test_tags")
 
-def tf_cuda_tests_tags():
+def tf_gpu_tests_tags():
     return ["requires-gpu", "gpu"] + gpu_test_tags()
->>>>>>> 017ff823
 
 # terminology changes: saving tf_cuda_* for compatibility
 def tf_cuda_tests_tags():
