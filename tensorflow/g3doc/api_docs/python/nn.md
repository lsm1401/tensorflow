<!-- This file is machine generated: DO NOT EDIT! -->

# Neural Network

Note: Functions taking `Tensor` arguments can also take anything accepted by
[`tf.convert_to_tensor`](framework.md#convert_to_tensor).

[TOC]

## Activation Functions

The activation ops provide different types of nonlinearities for use in neural
networks.  These include smooth nonlinearities (`sigmoid`, `tanh`, `elu`,
`softplus`, and `softsign`), continuous but not everywhere differentiable
functions (`relu`, `relu6`, and `relu_x`), and random regularization
(`dropout`).

All activation ops apply componentwise, and produce a tensor of the same
shape as the input tensor.

- - -

### `tf.nn.relu(features, name=None)` {#relu}

Computes rectified linear: `max(features, 0)`.

##### Args:


*  <b>`features`</b>: A `Tensor`. Must be one of the following types: `float32`, `float64`, `int32`, `int64`, `uint8`, `int16`, `int8`, `uint16`, `half`.
*  <b>`name`</b>: A name for the operation (optional).

##### Returns:

  A `Tensor`. Has the same type as `features`.


- - -

### `tf.nn.relu6(features, name=None)` {#relu6}

Computes Rectified Linear 6: `min(max(features, 0), 6)`.

##### Args:


*  <b>`features`</b>: A `Tensor` with type `float`, `double`, `int32`, `int64`, `uint8`,
    `int16`, or `int8`.
*  <b>`name`</b>: A name for the operation (optional).

##### Returns:

  A `Tensor` with the same type as `features`.


- - -

### `tf.nn.elu(features, name=None)` {#elu}

Computes exponential linear: `exp(features) - 1` if < 0, `features` otherwise.

See [Fast and Accurate Deep Network Learning by Exponential Linear Units (ELUs)
](http://arxiv.org/abs/1511.07289)

##### Args:


*  <b>`features`</b>: A `Tensor`. Must be one of the following types: `float32`, `float64`.
*  <b>`name`</b>: A name for the operation (optional).

##### Returns:

  A `Tensor`. Has the same type as `features`.


- - -

### `tf.nn.softplus(features, name=None)` {#softplus}

Computes softplus: `log(exp(features) + 1)`.

##### Args:


*  <b>`features`</b>: A `Tensor`. Must be one of the following types: `float32`, `float64`, `int32`, `int64`, `uint8`, `int16`, `int8`, `uint16`, `half`.
*  <b>`name`</b>: A name for the operation (optional).

##### Returns:

  A `Tensor`. Has the same type as `features`.


- - -

### `tf.nn.softsign(features, name=None)` {#softsign}

Computes softsign: `features / (abs(features) + 1)`.

##### Args:


*  <b>`features`</b>: A `Tensor`. Must be one of the following types: `float32`, `float64`, `int32`, `int64`, `uint8`, `int16`, `int8`, `uint16`, `half`.
*  <b>`name`</b>: A name for the operation (optional).

##### Returns:

  A `Tensor`. Has the same type as `features`.


- - -

### `tf.nn.dropout(x, keep_prob, noise_shape=None, seed=None, name=None)` {#dropout}

Computes dropout.

With probability `keep_prob`, outputs the input element scaled up by
`1 / keep_prob`, otherwise outputs `0`.  The scaling is so that the expected
sum is unchanged.

By default, each element is kept or dropped independently.  If `noise_shape`
is specified, it must be
[broadcastable](http://docs.scipy.org/doc/numpy/user/basics.broadcasting.html)
to the shape of `x`, and only dimensions with `noise_shape[i] == shape(x)[i]`
will make independent decisions.  For example, if `shape(x) = [k, l, m, n]`
and `noise_shape = [k, 1, 1, n]`, each batch and channel component will be
kept independently and each row and column will be kept or not kept together.

##### Args:


*  <b>`x`</b>: A tensor.
*  <b>`keep_prob`</b>: A scalar `Tensor` with the same type as x. The probability
    that each element is kept.
*  <b>`noise_shape`</b>: A 1-D `Tensor` of type `int32`, representing the
    shape for randomly generated keep/drop flags.
*  <b>`seed`</b>: A Python integer. Used to create random seeds. See
    [`set_random_seed`](../../api_docs/python/constant_op.md#set_random_seed)
    for behavior.
*  <b>`name`</b>: A name for this operation (optional).

##### Returns:

  A Tensor of the same shape of `x`.

##### Raises:


*  <b>`ValueError`</b>: If `keep_prob` is not in `(0, 1]`.


- - -

### `tf.nn.bias_add(value, bias, data_format=None, name=None)` {#bias_add}

Adds `bias` to `value`.

This is (mostly) a special case of `tf.add` where `bias` is restricted to 1-D.
Broadcasting is supported, so `value` may have any number of dimensions.
Unlike `tf.add`, the type of `bias` is allowed to differ from `value` in the
case where both types are quantized.

##### Args:


*  <b>`value`</b>: A `Tensor` with type `float`, `double`, `int64`, `int32`, `uint8`,
    `int16`, `int8`, `complex64`, or `complex128`.
*  <b>`bias`</b>: A 1-D `Tensor` with size matching the last dimension of `value`.
    Must be the same type as `value` unless `value` is a quantized type,
    in which case a different quantized type may be used.
*  <b>`data_format`</b>: A string. 'NHWC' and 'NCHW' are supported.
*  <b>`name`</b>: A name for the operation (optional).

##### Returns:

  A `Tensor` with the same type as `value`.


- - -

### `tf.sigmoid(x, name=None)` {#sigmoid}

Computes sigmoid of `x` element-wise.

Specifically, `y = 1 / (1 + exp(-x))`.

##### Args:


<<<<<<< HEAD
*  <b>`x`</b>: A Tensor with type `float32`, `float64`, `int32`, `complex64`, `int64`,
=======
*  <b>`x`</b>: A Tensor with type `float`, `double`, `int32`, `complex64`, `int64`,
>>>>>>> 896086b2
    or `qint32`.
*  <b>`name`</b>: A name for the operation (optional).

##### Returns:

  A Tensor with the same type as `x` if `x.dtype != qint32`
    otherwise the return type is `quint8`.


- - -

### `tf.tanh(x, name=None)` {#tanh}

Computes hyperbolic tangent of `x` element-wise.

##### Args:


<<<<<<< HEAD
*  <b>`x`</b>: A Tensor with type `float32`, `float64`, `int32`, `complex64`, `int64`,
=======
*  <b>`x`</b>: A Tensor with type `float`, `double`, `int32`, `complex64`, `int64`,
>>>>>>> 896086b2
    or `qint32`.
*  <b>`name`</b>: A name for the operation (optional).

##### Returns:

  A Tensor with the same type as `x` if `x.dtype != qint32` otherwise
    the return type is `quint8`.



## Convolution

The convolution ops sweep a 2-D filter over a batch of images, applying the
filter to each window of each image of the appropriate size.  The different
ops trade off between generic vs. specific filters:

* `conv2d`: Arbitrary filters that can mix channels together.
* `depthwise_conv2d`: Filters that operate on each channel independently.
* `separable_conv2d`: A depthwise spatial filter followed by a pointwise filter.

Note that although these ops are called "convolution", they are strictly
speaking "cross-correlation" since the filter is combined with an input window
without reversing the filter.  For details, see [the properties of
cross-correlation](https://en.wikipedia.org/wiki/Cross-correlation#Properties).

The filter is applied to image patches of the same size as the filter and
strided according to the `strides` argument.  `strides = [1, 1, 1, 1]` applies
the filter to a patch at every offset, `strides = [1, 2, 2, 1]` applies the
filter to every other image patch in each dimension, etc.

Ignoring channels for the moment, and assume that the 4-D `input` has shape
`[batch, in_height, in_width, ...]` and the 4-D `filter` has shape
`[filter_height, filter_width, ...]`, then the spatial semantics of the
convolution ops are as follows: first, according to the padding scheme chosen
as `'SAME'` or `'VALID'`, the output size and the padding pixels are computed.
For the `'SAME'` padding, the output height and width are computed as:

    out_height = ceil(float(in_height) / float(strides[1]))
    out_width  = ceil(float(in_width) / float(strides[2]))

and the padding on the top and left are computed as:

    pad_along_height = ((out_height - 1) * strides[1] +
                        filter_height - in_height)
    pad_along_width = ((out_width - 1) * strides[2] +
                       filter_width - in_width)
    pad_top = pad_along_height / 2
    pad_left = pad_along_width / 2

Note that the division by 2 means that there might be cases when the padding on
both sides (top vs bottom, right vs left) are off by one. In this case, the
bottom and right sides always get the one additional padded pixel. For example,
when `pad_along_height` is 5, we pad 2 pixels at the top and 3 pixels at the
bottom. Note that this is different from existing libraries such as cuDNN and
Caffe, which explicitly specify the number of padded pixels and always pad the
same number of pixels on both sides.

For the `'VALID`' padding, the output height and width are computed as:

    out_height = ceil(float(in_height - filter_height + 1) / float(strides[1]))
    out_width  = ceil(float(in_width - filter_width + 1) / float(strides[2]))

and the padding values are always zero. The output is then computed as

    output[b, i, j, :] =
        sum_{di, dj} input[b, strides[1] * i + di - pad_top,
                           strides[2] * j + dj - pad_left, ...] *
                     filter[di, dj, ...]

where any value outside the original input image region are considered zero (
i.e. we pad zero values around the border of the image).

Since `input` is 4-D, each `input[b, i, j, :]` is a vector.  For `conv2d`, these
vectors are multiplied by the `filter[di, dj, :, :]` matrices to produce new
vectors.  For `depthwise_conv_2d`, each scalar component `input[b, i, j, k]`
is multiplied by a vector `filter[di, dj, k]`, and all the vectors are
concatenated.

- - -

### `tf.nn.conv2d(input, filter, strides, padding, use_cudnn_on_gpu=None, data_format=None, name=None)` {#conv2d}

Computes a 2-D convolution given 4-D `input` and `filter` tensors.

Given an input tensor of shape `[batch, in_height, in_width, in_channels]`
and a filter / kernel tensor of shape
`[filter_height, filter_width, in_channels, out_channels]`, this op
performs the following:

1. Flattens the filter to a 2-D matrix with shape
   `[filter_height * filter_width * in_channels, output_channels]`.
2. Extracts image patches from the input tensor to form a *virtual*
   tensor of shape `[batch, out_height, out_width,
   filter_height * filter_width * in_channels]`.
3. For each patch, right-multiplies the filter matrix and the image patch
   vector.

In detail, with the default NHWC format,

    output[b, i, j, k] =
        sum_{di, dj, q} input[b, strides[1] * i + di, strides[2] * j + dj, q] *
                        filter[di, dj, q, k]

Must have `strides[0] = strides[3] = 1`.  For the most common case of the same
horizontal and vertices strides, `strides = [1, stride, stride, 1]`.

##### Args:


*  <b>`input`</b>: A `Tensor`. Must be one of the following types: `half`, `float32`, `float64`.
*  <b>`filter`</b>: A `Tensor`. Must have the same type as `input`.
*  <b>`strides`</b>: A list of `ints`.
    1-D of length 4.  The stride of the sliding window for each dimension
    of `input`. Must be in the same order as the dimension specified with format.
*  <b>`padding`</b>: A `string` from: `"SAME", "VALID"`.
    The type of padding algorithm to use.
*  <b>`use_cudnn_on_gpu`</b>: An optional `bool`. Defaults to `True`.
*  <b>`data_format`</b>: An optional `string` from: `"NHWC", "NCHW"`. Defaults to `"NHWC"`.
    Specify the data format of the input and output data. With the
    default format "NHWC", the data is stored in the order of:
        [batch, in_height, in_width, in_channels].
    Alternatively, the format could be "NCHW", the data storage order of:
        [batch, in_channels, in_height, in_width].
*  <b>`name`</b>: A name for the operation (optional).

##### Returns:

  A `Tensor`. Has the same type as `input`.


- - -

### `tf.nn.depthwise_conv2d(input, filter, strides, padding, name=None)` {#depthwise_conv2d}

Depthwise 2-D convolution.

Given an input tensor of shape `[batch, in_height, in_width, in_channels]`
and a filter tensor of shape
`[filter_height, filter_width, in_channels, channel_multiplier]`
containing `in_channels` convolutional filters of depth 1, `depthwise_conv2d`
applies a different filter to each input channel (expanding from 1 channel
to `channel_multiplier` channels for each), then concatenates the results
together.  The output has `in_channels * channel_multiplier` channels.

In detail,

    output[b, i, j, k * channel_multiplier + q] =
        sum_{di, dj} input[b, strides[1] * i + di, strides[2] * j + dj, k] *
                     filter[di, dj, k, q]

Must have `strides[0] = strides[3] = 1`.  For the most common case of the
same horizontal and vertical strides, `strides = [1, stride, stride, 1]`.

##### Args:


*  <b>`input`</b>: 4-D with shape `[batch, in_height, in_width, in_channels]`.
*  <b>`filter`</b>: 4-D with shape
    `[filter_height, filter_width, in_channels, channel_multiplier]`.
*  <b>`strides`</b>: 1-D of size 4.  The stride of the sliding window for each
    dimension of `input`.
*  <b>`padding`</b>: A string, either `'VALID'` or `'SAME'`.  The padding algorithm.
    See the [comment here](https://www.tensorflow.org/api_docs/python/nn.html#convolution)
*  <b>`name`</b>: A name for this operation (optional).

##### Returns:

  A 4-D `Tensor` of shape
  `[batch, out_height, out_width, in_channels * channel_multiplier].`


- - -

### `tf.nn.separable_conv2d(input, depthwise_filter, pointwise_filter, strides, padding, name=None)` {#separable_conv2d}

2-D convolution with separable filters.

Performs a depthwise convolution that acts separately on channels followed by
a pointwise convolution that mixes channels.  Note that this is separability
between dimensions `[1, 2]` and `3`, not spatial separability between
dimensions `1` and `2`.

In detail,

    output[b, i, j, k] = sum_{di, dj, q, r]
        input[b, strides[1] * i + di, strides[2] * j + dj, q] *
        depthwise_filter[di, dj, q, r] *
        pointwise_filter[0, 0, q * channel_multiplier + r, k]

`strides` controls the strides for the depthwise convolution only, since
the pointwise convolution has implicit strides of `[1, 1, 1, 1]`.  Must have
`strides[0] = strides[3] = 1`.  For the most common case of the same
horizontal and vertical strides, `strides = [1, stride, stride, 1]`.

##### Args:


*  <b>`input`</b>: 4-D `Tensor` with shape `[batch, in_height, in_width, in_channels]`.
*  <b>`depthwise_filter`</b>: 4-D `Tensor` with shape
    `[filter_height, filter_width, in_channels, channel_multiplier]`.
    Contains `in_channels` convolutional filters of depth 1.
*  <b>`pointwise_filter`</b>: 4-D `Tensor` with shape
    `[1, 1, channel_multiplier * in_channels, out_channels]`.  Pointwise
    filter to mix channels after `depthwise_filter` has convolved spatially.
*  <b>`strides`</b>: 1-D of size 4.  The strides for the depthwise convolution for
    each dimension of `input`.
*  <b>`padding`</b>: A string, either `'VALID'` or `'SAME'`.  The padding algorithm.
    See the [comment here](https://www.tensorflow.org/api_docs/python/nn.html#convolution)
*  <b>`name`</b>: A name for this operation (optional).

##### Returns:

  A 4-D `Tensor` of shape `[batch, out_height, out_width, out_channels]`.

##### Raises:


*  <b>`ValueError`</b>: If channel_multiplier * in_channels > out_channels,
    which means that the separable convolution is overparameterized.


- - -

### `tf.nn.atrous_conv2d(value, filters, rate, padding, name=None)` {#atrous_conv2d}

Atrous convolution (a.k.a. convolution with holes or dilated convolution).

Computes a 2-D atrous convolution, also known as convolution with holes or
dilated convolution, given 4-D `value` and `filters` tensors. If the `rate`
parameter is equal to one, it performs regular 2-D convolution. If the `rate`
parameter is greater than one, it performs convolution with holes, sampling
the input values every `rate` pixels in the `height` and `width` dimensions.
This is equivalent to convolving the input with a set of upsampled filters,
produced by inserting `rate - 1` zeros between two consecutive values of the
filters along the `height` and `width` dimensions, hence the name atrous
convolution or convolution with holes (the French word trous means holes in
English).

More specifically:

    output[b, i, j, k] = sum_{di, dj, q} filters[di, dj, q, k] *
          value[b, i + rate * di, j + rate * dj, q]

Atrous convolution allows us to explicitly control how densely to compute
feature responses in fully convolutional networks. Used in conjunction with
bilinear interpolation, it offers an alternative to `conv2d_transpose` in
dense prediction tasks such as semantic image segmentation, optical flow
computation, or depth estimation. It also allows us to effectively enlarge
the field of view of filters without increasing the number of parameters or
the amount of computation.

For a description of atrous convolution and how it can be used for dense
feature extraction, please see: [Semantic Image Segmentation with Deep
Convolutional Nets and Fully Connected CRFs](http://arxiv.org/abs/1412.7062).
The same operation is investigated further in [Multi-Scale Context Aggregation
by Dilated Convolutions](http://arxiv.org/abs/1511.07122). Previous works
that effectively use atrous convolution in different ways are, among others,
[OverFeat: Integrated Recognition, Localization and Detection using
Convolutional Networks](http://arxiv.org/abs/1312.6229) and [Fast Image
Scanning with Deep Max-Pooling Convolutional Neural Networks]
(http://arxiv.org/abs/1302.1700). Atrous convolution is also closely related
to the so-called noble identities in multi-rate signal processing.

There are many different ways to implement atrous convolution (see the refs
above). The implementation here reduces

    atrous_conv2d(value, filters, rate, padding=padding)

to the following three operations:

    paddings = ...
    net = space_to_batch(value, paddings, block_size=rate)
    net = conv2d(net, filters, strides=[1, 1, 1, 1], padding="VALID")
    crops = ...
    net = batch_to_space(net, crops, block_size=rate)

Advanced usage. Note the following optimization: A sequence of `atrous_conv2d`
operations with identical `rate` parameters, 'SAME' `padding`, and filters
with odd heights/ widths:

    net = atrous_conv2d(net, filters1, rate, padding="SAME")
    net = atrous_conv2d(net, filters2, rate, padding="SAME")
    ...
    net = atrous_conv2d(net, filtersK, rate, padding="SAME")

can be equivalently performed cheaper in terms of computation and memory as:

    pad = ...  # padding so that the input dims are multiples of rate
    net = space_to_batch(net, paddings=pad, block_size=rate)
    net = conv2d(net, filters1, strides=[1, 1, 1, 1], padding="SAME")
    net = conv2d(net, filters2, strides=[1, 1, 1, 1], padding="SAME")
    ...
    net = conv2d(net, filtersK, strides=[1, 1, 1, 1], padding="SAME")
    net = batch_to_space(net, crops=pad, block_size=rate)

because a pair of consecutive `space_to_batch` and `batch_to_space` ops with
the same `block_size` cancel out when their respective `paddings` and `crops`
inputs are identical.

##### Args:


*  <b>`value`</b>: A 4-D `Tensor` of type `float`. It needs to be in the default "NHWC"
    format. Its shape is `[batch, in_height, in_width, in_channels]`.
*  <b>`filters`</b>: A 4-D `Tensor` with the same type as `value` and shape
    `[filter_height, filter_width, in_channels, out_channels]`. `filters`'
    `in_channels` dimension must match that of `value`. Atrous convolution is
    equivalent to standard convolution with upsampled filters with effective
    height `filter_height + (filter_height - 1) * (rate - 1)` and effective
    width `filter_width + (filter_width - 1) * (rate - 1)`, produced by
    inserting `rate - 1` zeros along consecutive elements across the
    `filters`' spatial dimensions.
*  <b>`rate`</b>: A positive int32. The stride with which we sample input values across
    the `height` and `width` dimensions. Equivalently, the rate by which we
    upsample the filter values by inserting zeros across the `height` and
    `width` dimensions. In the literature, the same parameter is sometimes
    called `input stride` or `dilation`.
*  <b>`padding`</b>: A string, either `'VALID'` or `'SAME'`. The padding algorithm.
*  <b>`name`</b>: Optional name for the returned tensor.

##### Returns:

  A `Tensor` with the same type as `value`.

##### Raises:


*  <b>`ValueError`</b>: If input/output depth does not match `filters`' shape, or if
    padding is other than `'VALID'` or `'SAME'`.


- - -

### `tf.nn.conv2d_transpose(value, filter, output_shape, strides, padding='SAME', name=None)` {#conv2d_transpose}

The transpose of `conv2d`.

This operation is sometimes called "deconvolution" after [Deconvolutional
Networks](http://www.matthewzeiler.com/pubs/cvpr2010/cvpr2010.pdf), but is
actually the transpose (gradient) of `conv2d` rather than an actual
deconvolution.

##### Args:


*  <b>`value`</b>: A 4-D `Tensor` of type `float` and shape
    `[batch, height, width, in_channels]`.
*  <b>`filter`</b>: A 4-D `Tensor` with the same type as `value` and shape
    `[height, width, output_channels, in_channels]`.  `filter`'s
    `in_channels` dimension must match that of `value`.
*  <b>`output_shape`</b>: A 1-D `Tensor` representing the output shape of the
    deconvolution op.
*  <b>`strides`</b>: A list of ints. The stride of the sliding window for each
    dimension of the input tensor.
*  <b>`padding`</b>: A string, either `'VALID'` or `'SAME'`. The padding algorithm.
    See the [comment here](https://www.tensorflow.org/api_docs/python/nn.html#convolution)
*  <b>`name`</b>: Optional name for the returned tensor.

##### Returns:

  A `Tensor` with the same type as `value`.

##### Raises:


*  <b>`ValueError`</b>: If input/output depth does not match `filter`'s shape, or if
    padding is other than `'VALID'` or `'SAME'`.


- - -

### `tf.nn.conv3d(input, filter, strides, padding, name=None)` {#conv3d}

Computes a 3-D convolution given 5-D `input` and `filter` tensors.

In signal processing, cross-correlation is a measure of similarity of
two waveforms as a function of a time-lag applied to one of them. This
is also known as a sliding dot product or sliding inner-product.

Our Conv3D implements a form of cross-correlation.

##### Args:


*  <b>`input`</b>: A `Tensor`. Must be one of the following types: `float32`, `float64`, `int64`, `int32`, `uint8`, `uint16`, `int16`, `int8`, `complex64`, `complex128`, `qint8`, `quint8`, `qint32`, `half`.
    Shape `[batch, in_depth, in_height, in_width, in_channels]`.
*  <b>`filter`</b>: A `Tensor`. Must have the same type as `input`.
    Shape `[filter_depth, filter_height, filter_width, in_channels,
    out_channels]`. `in_channels` must match between `input` and `filter`.
*  <b>`strides`</b>: A list of `ints` that has length `>= 5`.
    1-D tensor of length 5. The stride of the sliding window for each
    dimension of `input`. Must have `strides[0] = strides[4] = 1`.
*  <b>`padding`</b>: A `string` from: `"SAME", "VALID"`.
    The type of padding algorithm to use.
*  <b>`name`</b>: A name for the operation (optional).

##### Returns:

  A `Tensor`. Has the same type as `input`.



## Pooling

The pooling ops sweep a rectangular window over the input tensor, computing a
reduction operation for each window (average, max, or max with argmax).  Each
pooling op uses rectangular windows of size `ksize` separated by offset
`strides`.  For example, if `strides` is all ones every window is used, if
`strides` is all twos every other window is used in each dimension, etc.

In detail, the output is

    output[i] = reduce(value[strides * i:strides * i + ksize])

where the indices also take into consideration the padding values. Please refer
to the `Convolution` section for details about the padding calculation.

- - -

### `tf.nn.avg_pool(value, ksize, strides, padding, data_format='NHWC', name=None)` {#avg_pool}

Performs the average pooling on the input.

Each entry in `output` is the mean of the corresponding size `ksize`
window in `value`.

##### Args:


*  <b>`value`</b>: A 4-D `Tensor` of shape `[batch, height, width, channels]` and type
    `float32`, `float64`, `qint8`, `quint8`, or `qint32`.
*  <b>`ksize`</b>: A list of ints that has length >= 4.
    The size of the window for each dimension of the input tensor.
*  <b>`strides`</b>: A list of ints that has length >= 4.
    The stride of the sliding window for each dimension of the
    input tensor.
*  <b>`padding`</b>: A string, either `'VALID'` or `'SAME'`. The padding algorithm.
    See the [comment here](https://www.tensorflow.org/api_docs/python/nn.html#convolution)
*  <b>`data_format`</b>: A string. 'NHWC' and 'NCHW' are supported.
*  <b>`name`</b>: Optional name for the operation.

##### Returns:

  A `Tensor` with the same type as `value`.  The average pooled output tensor.


- - -

### `tf.nn.max_pool(value, ksize, strides, padding, data_format='NHWC', name=None)` {#max_pool}

Performs the max pooling on the input.

##### Args:


*  <b>`value`</b>: A 4-D `Tensor` with shape `[batch, height, width, channels]` and
    type `tf.float32`.
*  <b>`ksize`</b>: A list of ints that has length >= 4.  The size of the window for
    each dimension of the input tensor.
*  <b>`strides`</b>: A list of ints that has length >= 4.  The stride of the sliding
    window for each dimension of the input tensor.
*  <b>`padding`</b>: A string, either `'VALID'` or `'SAME'`. The padding algorithm.
    See the [comment here](https://www.tensorflow.org/api_docs/python/nn.html#convolution)
*  <b>`data_format`</b>: A string. 'NHWC' and 'NCHW' are supported.
*  <b>`name`</b>: Optional name for the operation.

##### Returns:

  A `Tensor` with type `tf.float32`.  The max pooled output tensor.


- - -

### `tf.nn.max_pool_with_argmax(input, ksize, strides, padding, Targmax=None, name=None)` {#max_pool_with_argmax}

Performs max pooling on the input and outputs both max values and indices.

The indices in `argmax` are flattened, so that a maximum value at position
`[b, y, x, c]` becomes flattened index
`((b * height + y) * width + x) * channels + c`.

##### Args:


*  <b>`input`</b>: A `Tensor`. Must be one of the following types: `float32`, `half`.
    4-D with shape `[batch, height, width, channels]`.  Input to pool over.
*  <b>`ksize`</b>: A list of `ints` that has length `>= 4`.
    The size of the window for each dimension of the input tensor.
*  <b>`strides`</b>: A list of `ints` that has length `>= 4`.
    The stride of the sliding window for each dimension of the
    input tensor.
*  <b>`padding`</b>: A `string` from: `"SAME", "VALID"`.
    The type of padding algorithm to use.
*  <b>`Targmax`</b>: An optional `tf.DType` from: `tf.int32, tf.int64`. Defaults to `tf.int64`.
*  <b>`name`</b>: A name for the operation (optional).

##### Returns:

  A tuple of `Tensor` objects (output, argmax).

*  <b>`output`</b>: A `Tensor`. Has the same type as `input`. The max pooled output tensor.
*  <b>`argmax`</b>: A `Tensor` of type `Targmax`. 4-D.  The flattened indices of the max values chosen for each output.


- - -

### `tf.nn.avg_pool3d(input, ksize, strides, padding, name=None)` {#avg_pool3d}

Performs 3D average pooling on the input.

##### Args:


*  <b>`input`</b>: A `Tensor`. Must be one of the following types: `float32`, `float64`, `int64`, `int32`, `uint8`, `uint16`, `int16`, `int8`, `complex64`, `complex128`, `qint8`, `quint8`, `qint32`, `half`.
    Shape `[batch, depth, rows, cols, channels]` tensor to pool over.
*  <b>`ksize`</b>: A list of `ints` that has length `>= 5`.
    1-D tensor of length 5. The size of the window for each dimension of
    the input tensor. Must have `ksize[0] = ksize[4] = 1`.
*  <b>`strides`</b>: A list of `ints` that has length `>= 5`.
    1-D tensor of length 5. The stride of the sliding window for each
    dimension of `input`. Must have `strides[0] = strides[4] = 1`.
*  <b>`padding`</b>: A `string` from: `"SAME", "VALID"`.
    The type of padding algorithm to use.
*  <b>`name`</b>: A name for the operation (optional).

##### Returns:

  A `Tensor`. Has the same type as `input`.
  The average pooled output tensor.


- - -

### `tf.nn.max_pool3d(input, ksize, strides, padding, name=None)` {#max_pool3d}

Performs 3D max pooling on the input.

##### Args:


*  <b>`input`</b>: A `Tensor`. Must be one of the following types: `float32`, `float64`, `int64`, `int32`, `uint8`, `uint16`, `int16`, `int8`, `complex64`, `complex128`, `qint8`, `quint8`, `qint32`, `half`.
    Shape `[batch, depth, rows, cols, channels]` tensor to pool over.
*  <b>`ksize`</b>: A list of `ints` that has length `>= 5`.
    1-D tensor of length 5. The size of the window for each dimension of
    the input tensor. Must have `ksize[0] = ksize[4] = 1`.
*  <b>`strides`</b>: A list of `ints` that has length `>= 5`.
    1-D tensor of length 5. The stride of the sliding window for each
    dimension of `input`. Must have `strides[0] = strides[4] = 1`.
*  <b>`padding`</b>: A `string` from: `"SAME", "VALID"`.
    The type of padding algorithm to use.
*  <b>`name`</b>: A name for the operation (optional).

##### Returns:

  A `Tensor`. Has the same type as `input`. The max pooled output tensor.



## Morphological filtering

Morphological operators are non-linear filters used in image processing.

[Greyscale morphological dilation]
(https://en.wikipedia.org/wiki/Dilation_(morphology)) is the max-sum counterpart
of standard sum-product convolution:

    output[b, y, x, c] =
        max_{dy, dx} input[b,
                           strides[1] * y + rates[1] * dy,
                           strides[2] * x + rates[2] * dx,
                           c] +
                     filter[dy, dx, c]

The `filter` is usually called structuring function. Max-pooling is a special
case of greyscale morphological dilation when the filter assumes all-zero
values (a.k.a. flat structuring function).

[Greyscale morphological erosion]
(https://en.wikipedia.org/wiki/Erosion_(morphology)) is the min-sum counterpart
of standard sum-product convolution:

    output[b, y, x, c] =
        min_{dy, dx} input[b,
                           strides[1] * y - rates[1] * dy,
                           strides[2] * x - rates[2] * dx,
                           c] -
                     filter[dy, dx, c]

Dilation and erosion are dual to each other. The dilation of the input signal
`f` by the structuring signal `g` is equal to the negation of the erosion of
`-f` by the reflected `g`, and vice versa.

Striding and padding is carried out in exactly the same way as in standard
convolution. Please refer to the `Convolution` section for details.

- - -

### `tf.nn.dilation2d(input, filter, strides, rates, padding, name=None)` {#dilation2d}

Computes the grayscale dilation of 4-D `input` and 3-D `filter` tensors.

The `input` tensor has shape `[batch, in_height, in_width, depth]` and the
`filter` tensor has shape `[filter_height, filter_width, depth]`, i.e., each
input channel is processed independently of the others with its own structuring
function. The `output` tensor has shape
`[batch, out_height, out_width, depth]`. The spatial dimensions of the output
tensor depend on the `padding` algorithm. We currently only support the default
"NHWC" `data_format`.

In detail, the grayscale morphological 2-D dilation is the max-sum correlation
(for consistency with `conv2d`, we use unmirrored filters):

    output[b, y, x, c] =
       max_{dy, dx} input[b,
                          strides[1] * y + rates[1] * dy,
                          strides[2] * x + rates[2] * dx,
                          c] +
                    filter[dy, dx, c]

Max-pooling is a special case when the filter has size equal to the pooling
kernel size and contains all zeros.

Note on duality: The dilation of `input` by the `filter` is equal to the
negation of the erosion of `-input` by the reflected `filter`.

##### Args:


*  <b>`input`</b>: A `Tensor`. Must be one of the following types: `float32`, `float64`, `int32`, `int64`, `uint8`, `int16`, `int8`, `uint16`, `half`.
    4-D with shape `[batch, in_height, in_width, depth]`.
*  <b>`filter`</b>: A `Tensor`. Must have the same type as `input`.
    3-D with shape `[filter_height, filter_width, depth]`.
*  <b>`strides`</b>: A list of `ints` that has length `>= 4`.
    The stride of the sliding window for each dimension of the input
    tensor. Must be: `[1, stride_height, stride_width, 1]`.
*  <b>`rates`</b>: A list of `ints` that has length `>= 4`.
    The input stride for atrous morphological dilation. Must be:
    `[1, rate_height, rate_width, 1]`.
*  <b>`padding`</b>: A `string` from: `"SAME", "VALID"`.
    The type of padding algorithm to use.
*  <b>`name`</b>: A name for the operation (optional).

##### Returns:

  A `Tensor`. Has the same type as `input`.
  4-D with shape `[batch, out_height, out_width, depth]`.


- - -

### `tf.nn.erosion2d(value, kernel, strides, rates, padding, name=None)` {#erosion2d}

Computes the grayscale erosion of 4-D `value` and 3-D `kernel` tensors.

The `value` tensor has shape `[batch, in_height, in_width, depth]` and the
`kernel` tensor has shape `[kernel_height, kernel_width, depth]`, i.e.,
each input channel is processed independently of the others with its own
structuring function. The `output` tensor has shape
`[batch, out_height, out_width, depth]`. The spatial dimensions of the
output tensor depend on the `padding` algorithm. We currently only support the
default "NHWC" `data_format`.

In detail, the grayscale morphological 2-D erosion is given by:

    output[b, y, x, c] =
       min_{dy, dx} value[b,
                          strides[1] * y - rates[1] * dy,
                          strides[2] * x - rates[2] * dx,
                          c] -
                    kernel[dy, dx, c]

Duality: The erosion of `value` by the `kernel` is equal to the negation of
the dilation of `-value` by the reflected `kernel`.

##### Args:


*  <b>`value`</b>: A `Tensor`. 4-D with shape `[batch, in_height, in_width, depth]`.
*  <b>`kernel`</b>: A `Tensor`. Must have the same type as `value`.
    3-D with shape `[kernel_height, kernel_width, depth]`.
*  <b>`strides`</b>: A list of `ints` that has length `>= 4`.
    1-D of length 4. The stride of the sliding window for each dimension of
    the input tensor. Must be: `[1, stride_height, stride_width, 1]`.
*  <b>`rates`</b>: A list of `ints` that has length `>= 4`.
    1-D of length 4. The input stride for atrous morphological dilation.
    Must be: `[1, rate_height, rate_width, 1]`.
*  <b>`padding`</b>: A `string` from: `"SAME", "VALID"`.
    The type of padding algorithm to use.
*  <b>`name`</b>: A name for the operation (optional). If not specified "erosion2d"
    is used.

##### Returns:

  A `Tensor`. Has the same type as `value`.
  4-D with shape `[batch, out_height, out_width, depth]`.

##### Raises:


*  <b>`ValueError`</b>: If the `value` depth does not match `kernel`' shape, or if
    padding is other than `'VALID'` or `'SAME'`.



## Normalization

Normalization is useful to prevent neurons from saturating when inputs may
have varying scale, and to aid generalization.

- - -

### `tf.nn.l2_normalize(x, dim, epsilon=1e-12, name=None)` {#l2_normalize}

Normalizes along dimension `dim` using an L2 norm.

For a 1-D tensor with `dim = 0`, computes

    output = x / sqrt(max(sum(x**2), epsilon))

For `x` with more dimensions, independently normalizes each 1-D slice along
dimension `dim`.

##### Args:


*  <b>`x`</b>: A `Tensor`.
*  <b>`dim`</b>: Dimension along which to normalize.
*  <b>`epsilon`</b>: A lower bound value for the norm. Will use `sqrt(epsilon)` as the
    divisor if `norm < sqrt(epsilon)`.
*  <b>`name`</b>: A name for this operation (optional).

##### Returns:

  A `Tensor` with the same shape as `x`.


- - -

### `tf.nn.local_response_normalization(input, depth_radius=None, bias=None, alpha=None, beta=None, name=None)` {#local_response_normalization}

Local Response Normalization.

The 4-D `input` tensor is treated as a 3-D array of 1-D vectors (along the last
dimension), and each vector is normalized independently.  Within a given vector,
each component is divided by the weighted, squared sum of inputs within
`depth_radius`.  In detail,

    sqr_sum[a, b, c, d] =
        sum(input[a, b, c, d - depth_radius : d + depth_radius + 1] ** 2)
    output = input / (bias + alpha * sqr_sum) ** beta

For details, see [Krizhevsky et al., ImageNet classification with deep
convolutional neural networks (NIPS 2012)]
(http://papers.nips.cc/paper/4824-imagenet-classification-with-deep-convolutional-neural-networks).

##### Args:


*  <b>`input`</b>: A `Tensor`. Must be one of the following types: `float32`, `half`.
    4-D.
*  <b>`depth_radius`</b>: An optional `int`. Defaults to `5`.
    0-D.  Half-width of the 1-D normalization window.
*  <b>`bias`</b>: An optional `float`. Defaults to `1`.
    An offset (usually positive to avoid dividing by 0).
*  <b>`alpha`</b>: An optional `float`. Defaults to `1`.
    A scale factor, usually positive.
*  <b>`beta`</b>: An optional `float`. Defaults to `0.5`. An exponent.
*  <b>`name`</b>: A name for the operation (optional).

##### Returns:

  A `Tensor`. Has the same type as `input`.


- - -

### `tf.nn.sufficient_statistics(x, axes, shift=None, keep_dims=False, name=None)` {#sufficient_statistics}

Calculate the sufficient statistics for the mean and variance of `x`.

These sufficient statistics are computed using the one pass algorithm on
an input that's optionally shifted. See:
https://en.wikipedia.org/wiki/Algorithms_for_calculating_variance#Computing_shifted_data

##### Args:


*  <b>`x`</b>: A `Tensor`.
*  <b>`axes`</b>: Array of ints. Axes along which to compute mean and variance.
*  <b>`shift`</b>: A `Tensor` containing the value by which to shift the data for
    numerical stability, or `None` if no shift is to be performed. A shift
    close to the true mean provides the most numerically stable results.
*  <b>`keep_dims`</b>: produce statistics with the same dimensionality as the input.
*  <b>`name`</b>: Name used to scope the operations that compute the sufficient stats.

##### Returns:

  Four `Tensor` objects of the same type as `x`:
  * the count (number of elements to average over).
  * the (possibly shifted) sum of the elements in the array.
  * the (possibly shifted) sum of squares of the elements in the array.
  * the shift by which the mean must be corrected or None if `shift` is None.


- - -

### `tf.nn.normalize_moments(counts, mean_ss, variance_ss, shift, name=None)` {#normalize_moments}

Calculate the mean and variance of based on the sufficient statistics.

##### Args:


*  <b>`counts`</b>: A `Tensor` containing a the total count of the data (one value).
*  <b>`mean_ss`</b>: A `Tensor` containing the mean sufficient statistics: the (possibly
    shifted) sum of the elements to average over.
*  <b>`variance_ss`</b>: A `Tensor` containing the variance sufficient statistics: the
    (possibly shifted) squared sum of the data to compute the variance over.
*  <b>`shift`</b>: A `Tensor` containing the value by which the data is shifted for
    numerical stability, or `None` if no shift was performed.
*  <b>`name`</b>: Name used to scope the operations that compute the moments.

##### Returns:

  Two `Tensor` objects: `mean` and `variance`.


- - -

### `tf.nn.moments(x, axes, shift=None, name=None, keep_dims=False)` {#moments}

Calculate the mean and variance of `x`.

The mean and variance are calculated by aggregating the contents of `x`
across `axes`.  If `x` is 1-D and `axes = [0]` this is just the mean
and variance of a vector.

When using these moments for batch normalization (see
`tf.nn.batch_normalization`):
  * for so-called "global normalization", used with convolutional filters with
    shape `[batch, height, width, depth]`, pass `axes=[0, 1, 2]`.
  * for simple batch normalization pass `axes=[0]` (batch only).

##### Args:


*  <b>`x`</b>: A `Tensor`.
*  <b>`axes`</b>: array of ints.  Axes along which to compute mean and
    variance.
*  <b>`shift`</b>: A `Tensor` containing the value by which to shift the data for
    numerical stability, or `None` if no shift is to be performed. A shift
    close to the true mean provides the most numerically stable results.
*  <b>`keep_dims`</b>: produce moments with the same dimensionality as the input.
*  <b>`name`</b>: Name used to scope the operations that compute the moments.

##### Returns:

  Two `Tensor` objects: `mean` and `variance`.



## Losses

The loss ops measure error between two tensors, or between a tensor and zero.
These can be used for measuring accuracy of a network in a regression task
or for regularization purposes (weight decay).

- - -

### `tf.nn.l2_loss(t, name=None)` {#l2_loss}

L2 Loss.

Computes half the L2 norm of a tensor without the `sqrt`:

    output = sum(t ** 2) / 2

##### Args:


*  <b>`t`</b>: A `Tensor`. Must be one of the following types: `float32`, `float64`, `int64`, `int32`, `uint8`, `uint16`, `int16`, `int8`, `complex64`, `complex128`, `qint8`, `quint8`, `qint32`, `half`.
    Typically 2-D, but may have any dimensions.
*  <b>`name`</b>: A name for the operation (optional).

##### Returns:

  A `Tensor`. Has the same type as `t`. 0-D.



## Classification

TensorFlow provides several operations that help you perform classification.

- - -

### `tf.nn.sigmoid_cross_entropy_with_logits(logits, targets, name=None)` {#sigmoid_cross_entropy_with_logits}

Computes sigmoid cross entropy given `logits`.

Measures the probability error in discrete classification tasks in which each
class is independent and not mutually exclusive.  For instance, one could
perform multilabel classification where a picture can contain both an elephant
and a dog at the same time.

For brevity, let `x = logits`, `z = targets`.  The logistic loss is

      z * -log(sigmoid(x)) + (1 - z) * -log(1 - sigmoid(x))
    = z * -log(1 / (1 + exp(-x))) + (1 - z) * -log(exp(-x) / (1 + exp(-x)))
    = z * log(1 + exp(-x)) + (1 - z) * (-log(exp(-x)) + log(1 + exp(-x)))
    = z * log(1 + exp(-x)) + (1 - z) * (x + log(1 + exp(-x))
    = (1 - z) * x + log(1 + exp(-x))
    = x - x * z + log(1 + exp(-x))

For x < 0, to avoid overflow in exp(-x), we reformulate the above

      x - x * z + log(1 + exp(-x))
    = log(exp(x)) - x * z + log(1 + exp(-x))
    = - x * z + log(1 + exp(x))

Hence, to ensure stability and avoid overflow, the implementation uses this
equivalent formulation

    max(x, 0) - x * z + log(1 + exp(-abs(x)))

`logits` and `targets` must have the same type and shape.

##### Args:


*  <b>`logits`</b>: A `Tensor` of type `float32` or `float64`.
*  <b>`targets`</b>: A `Tensor` of the same type and shape as `logits`.
*  <b>`name`</b>: A name for the operation (optional).

##### Returns:

  A `Tensor` of the same shape as `logits` with the componentwise
  logistic losses.

##### Raises:


*  <b>`ValueError`</b>: If `logits` and `targets` do not have the same shape.


- - -

### `tf.nn.softmax(logits, name=None)` {#softmax}

Computes softmax activations.

For each batch `i` and class `j` we have

    softmax[i, j] = exp(logits[i, j]) / sum_j(exp(logits[i, j]))

##### Args:


*  <b>`logits`</b>: A `Tensor`. Must be one of the following types: `half`, `float32`, `float64`.
    2-D with shape `[batch_size, num_classes]`.
*  <b>`name`</b>: A name for the operation (optional).

##### Returns:

  A `Tensor`. Has the same type as `logits`. Same shape as `logits`.


- - -

### `tf.nn.log_softmax(logits, name=None)` {#log_softmax}

Computes log softmax activations.

For each batch `i` and class `j` we have

    logsoftmax[i, j] = logits[i, j] - log(sum(exp(logits[i])))

##### Args:


*  <b>`logits`</b>: A `Tensor`. Must be one of the following types: `half`, `float32`, `float64`.
    2-D with shape `[batch_size, num_classes]`.
*  <b>`name`</b>: A name for the operation (optional).

##### Returns:

  A `Tensor`. Has the same type as `logits`. Same shape as `logits`.


- - -

### `tf.nn.softmax_cross_entropy_with_logits(logits, labels, name=None)` {#softmax_cross_entropy_with_logits}

Computes softmax cross entropy between `logits` and `labels`.

Measures the probability error in discrete classification tasks in which the
classes are mutually exclusive (each entry is in exactly one class).  For
example, each CIFAR-10 image is labeled with one and only one label: an image
can be a dog or a truck, but not both.

**NOTE:**  While the classes are mutually exclusive, their probabilities
need not be.  All that is required is that each row of `labels` is
a valid probability distribution.  If they are not, the computation of the
gradient will be incorrect.

If using exclusive `labels` (wherein one and only
one class is true at a time), see `sparse_softmax_cross_entropy_with_logits`.

**WARNING:** This op expects unscaled logits, since it performs a `softmax`
on `logits` internally for efficiency.  Do not call this op with the
output of `softmax`, as it will produce incorrect results.

`logits` and `labels` must have the same shape `[batch_size, num_classes]`
and the same dtype (either `float32` or `float64`).

##### Args:


*  <b>`logits`</b>: Unscaled log probabilities.
*  <b>`labels`</b>: Each row `labels[i]` must be a valid probability distribution.
*  <b>`name`</b>: A name for the operation (optional).

##### Returns:

  A 1-D `Tensor` of length `batch_size` of the same type as `logits` with the
  softmax cross entropy loss.


- - -

### `tf.nn.sparse_softmax_cross_entropy_with_logits(logits, labels, name=None)` {#sparse_softmax_cross_entropy_with_logits}

Computes sparse softmax cross entropy between `logits` and `labels`.

Measures the probability error in discrete classification tasks in which the
classes are mutually exclusive (each entry is in exactly one class).  For
example, each CIFAR-10 image is labeled with one and only one label: an image
can be a dog or a truck, but not both.

**NOTE:**  For this operation, the probability of a given label is considered
exclusive.  That is, soft classes are not allowed, and the `labels` vector
must provide a single specific index for the true class for each row of
`logits` (each minibatch entry).  For soft softmax classification with
a probability distribution for each entry, see
`softmax_cross_entropy_with_logits`.

**WARNING:** This op expects unscaled logits, since it performs a softmax
on `logits` internally for efficiency.  Do not call this op with the
output of `softmax`, as it will produce incorrect results.

A common use case is to have logits of shape `[batch_size, num_classes]` and
labels of shape `[batch_size]`. But higher dimensions are supported.

##### Args:


*  <b>`logits`</b>: Unscaled log probabilities of rank `r` and shape
    `[d_0, d_1, ..., d_{r-2}, num_classes]` and dtype `float32` or `float64`.
*  <b>`labels`</b>: `Tensor` of shape `[d_0, d_1, ..., d_{r-2}]` and dtype `int32` or
    `int64`. Each entry in `labels` must be an index in `[0, num_classes)`.
    Other values will result in a loss of 0, but incorrect gradient
    computations.
*  <b>`name`</b>: A name for the operation (optional).

##### Returns:

  A `Tensor` of the same shape as `labels` and of the same type as `logits`
  with the softmax cross entropy loss.

##### Raises:


*  <b>`ValueError`</b>: If logits are scalars (need to have rank >= 1) or if the rank
    of the labels is not equal to the rank of the labels minus one.


- - -

### `tf.nn.weighted_cross_entropy_with_logits(logits, targets, pos_weight, name=None)` {#weighted_cross_entropy_with_logits}

Computes a weighted cross entropy.

This is like `sigmoid_cross_entropy_with_logits()` except that `pos_weight`,
allows one to trade off recall and precision by up- or down-weighting the
cost of a positive error relative to a negative error.

The usual cross-entropy cost is defined as:

  targets * -log(sigmoid(logits)) + (1 - targets) * -log(1 - sigmoid(logits))

The argument `pos_weight` is used as a multiplier for the positive targets:

  targets * -log(sigmoid(logits)) * pos_weight +
      (1 - targets) * -log(1 - sigmoid(logits))

For brevity, let `x = logits`, `z = targets`, `q = pos_weight`.
The loss is:

      qz * -log(sigmoid(x)) + (1 - z) * -log(1 - sigmoid(x))
    = qz * -log(1 / (1 + exp(-x))) + (1 - z) * -log(exp(-x) / (1 + exp(-x)))
    = qz * log(1 + exp(-x)) + (1 - z) * (-log(exp(-x)) + log(1 + exp(-x)))
    = qz * log(1 + exp(-x)) + (1 - z) * (x + log(1 + exp(-x))
    = (1 - z) * x + (qz +  1 - z) * log(1 + exp(-x))
    = (1 - z) * x + (1 + (q - 1) * z) * log(1 + exp(-x))

Setting `l = (1 + (q - 1) * z)`, to ensure stability and avoid overflow,
the implementation uses

    (1 - z) * x + l * (log(1 + exp(-abs(x))) + max(-x, 0))

`logits` and `targets` must have the same type and shape.

##### Args:


*  <b>`logits`</b>: A `Tensor` of type `float32` or `float64`.
*  <b>`targets`</b>: A `Tensor` of the same type and shape as `logits`.
*  <b>`pos_weight`</b>: A coefficient to use on the positive examples.
*  <b>`name`</b>: A name for the operation (optional).

##### Returns:

  A `Tensor` of the same shape as `logits` with the componentwise
  weightedlogistic losses.

##### Raises:


*  <b>`ValueError`</b>: If `logits` and `targets` do not have the same shape.



## Embeddings

TensorFlow provides library support for looking up values in embedding
tensors.

- - -

### `tf.nn.embedding_lookup(params, ids, partition_strategy='mod', name=None, validate_indices=True)` {#embedding_lookup}

Looks up `ids` in a list of embedding tensors.

This function is used to perform parallel lookups on the list of
tensors in `params`.  It is a generalization of
[`tf.gather()`](../../api_docs/python/array_ops.md#gather), where `params` is
interpreted as a partition of a larger embedding tensor.

If `len(params) > 1`, each element `id` of `ids` is partitioned between
the elements of `params` according to the `partition_strategy`.
In all strategies, if the id space does not evenly divide the number of
partitions, each of the first `(max_id + 1) % len(params)` partitions will
be assigned one more id.

If `partition_strategy` is `"mod"`, we assign each id to partition
`p = id % len(params)`. For instance,
13 ids are split across 5 partitions as:
`[[0, 5, 10], [1, 6, 11], [2, 7, 12], [3, 8], [4, 9]]`

If `partition_strategy` is `"div"`, we assign ids to partitions in a
contiguous manner. In this case, 13 ids are split across 5 partitions as:
`[[0, 1, 2], [3, 4, 5], [6, 7, 8], [9, 10], [11, 12]]`

The results of the lookup are concatenated into a dense
tensor. The returned tensor has shape `shape(ids) + shape(params)[1:]`.

##### Args:


*  <b>`params`</b>: A list of tensors with the same type and which can be concatenated
    along dimension 0. Each `Tensor` must be appropriately sized for the given
    `partition_strategy`.
*  <b>`ids`</b>: A `Tensor` with type `int32` or `int64` containing the ids to be looked
    up in `params`.
*  <b>`partition_strategy`</b>: A string specifying the partitioning strategy, relevant
    if `len(params) > 1`. Currently `"div"` and `"mod"` are supported. Default
    is `"mod"`.
*  <b>`name`</b>: A name for the operation (optional).
*  <b>`validate_indices`</b>: Whether or not to validate gather indices.

##### Returns:

  A `Tensor` with the same type as the tensors in `params`.

##### Raises:


*  <b>`ValueError`</b>: If `params` is empty.


- - -

### `tf.nn.embedding_lookup_sparse(params, sp_ids, sp_weights, partition_strategy='mod', name=None, combiner='mean')` {#embedding_lookup_sparse}

Computes embeddings for the given ids and weights.

This op assumes that there is at least one id for each row in the dense tensor
represented by sp_ids (i.e. there are no rows with empty features), and that
all the indices of sp_ids are in canonical row-major order.

It also assumes that all id values lie in the range [0, p0), where p0
is the sum of the size of params along dimension 0.

##### Args:


*  <b>`params`</b>: A single tensor representing the complete embedding tensor,
    or a list of P tensors all of same shape except for the first dimension,
    representing sharded embedding tensors.
*  <b>`sp_ids`</b>: N x M SparseTensor of int64 ids (typically from FeatureValueToId),
    where N is typically batch size and M is arbitrary.
*  <b>`sp_weights`</b>: either a SparseTensor of float / double weights, or None to
    indicate all weights should be taken to be 1. If specified, sp_weights
    must have exactly the same shape and indices as sp_ids.
*  <b>`partition_strategy`</b>: A string specifying the partitioning strategy, relevant
    if `len(params) > 1`. Currently `"div"` and `"mod"` are supported. Default
    is `"mod"`. See `tf.nn.embedding_lookup` for more details.
*  <b>`name`</b>: Optional name for the op.
*  <b>`combiner`</b>: A string specifying the reduction op. Currently "mean", "sqrtn"
    and "sum" are supported.
    "sum" computes the weighted sum of the embedding results for each row.
    "mean" is the weighted sum divided by the total weight.
    "sqrtn" is the weighted sum divided by the square root of the sum of the
    squares of the weights.

##### Returns:

  A dense tensor representing the combined embeddings for the
  sparse ids. For each row in the dense tensor represented by sp_ids, the op
  looks up the embeddings for all ids in that row, multiplies them by the
  corresponding weight, and combines these embeddings as specified.

  In other words, if
    shape(combined params) = [p0, p1, ..., pm]
  and
    shape(sp_ids) = shape(sp_weights) = [d0, d1, ..., dn]
  then
    shape(output) = [d0, d1, ..., dn-1, p1, ..., pm].

  For instance, if params is a 10x20 matrix, and sp_ids / sp_weights are

    [0, 0]: id 1, weight 2.0
    [0, 1]: id 3, weight 0.5
    [1, 0]: id 0, weight 1.0
    [2, 3]: id 1, weight 3.0

  with combiner="mean", then the output will be a 3x20 matrix where
    output[0, :] = (params[1, :] * 2.0 + params[3, :] * 0.5) / (2.0 + 0.5)
    output[1, :] = params[0, :] * 1.0
    output[2, :] = params[1, :] * 3.0

##### Raises:


*  <b>`TypeError`</b>: If sp_ids is not a SparseTensor, or if sp_weights is neither
    None nor SparseTensor.
*  <b>`ValueError`</b>: If combiner is not one of {"mean", "sqrtn", "sum"}.



## Recurrent Neural Networks

TensorFlow provides a number of methods for constructing Recurrent
Neural Networks.  Most accept an `RNNCell`-subclassed object
(see the documentation for `tf.nn.rnn_cell`).

- - -

### `tf.nn.dynamic_rnn(cell, inputs, sequence_length=None, initial_state=None, dtype=None, parallel_iterations=None, swap_memory=False, time_major=False, scope=None)` {#dynamic_rnn}

Creates a recurrent neural network specified by RNNCell `cell`.

This function is functionally identical to the function `rnn` above, but
performs fully dynamic unrolling of `inputs`.

Unlike `rnn`, the input `inputs` is not a Python list of `Tensors`.  Instead,
it is a single `Tensor` where the maximum time is either the first or second
dimension (see the parameter `time_major`).  The corresponding output is
a single `Tensor` having the same number of time steps and batch size.

The parameter `sequence_length` is required and dynamic calculation is
automatically performed.

##### Args:


*  <b>`cell`</b>: An instance of RNNCell.
*  <b>`inputs`</b>: The RNN inputs.
    If time_major == False (default), this must be a tensor of shape:
<<<<<<< HEAD
      `[batch_size, max_time, input_size]`, or a nested tuple of such
      elements.
    If time_major == True, this must be a tensor of shape:
      `[max_time, batch_size, input_size]`, or a nested tuple of such
      elements.
=======
      `[batch_size, max_time, input_size]`.
    If time_major == True, this must be a tensor of shape:
      `[max_time, batch_size, input_size]`.
>>>>>>> 896086b2
*  <b>`sequence_length`</b>: (optional) An int32/int64 vector sized `[batch_size]`.
*  <b>`initial_state`</b>: (optional) An initial state for the RNN.
    If `cell.state_size` is an integer, this must be
    a tensor of appropriate type and shape `[batch_size x cell.state_size]`.
    If `cell.state_size` is a tuple, this should be a tuple of
    tensors having shapes `[batch_size, s] for s in cell.state_size`.
*  <b>`dtype`</b>: (optional) The data type for the initial state.  Required if
    initial_state is not provided.
*  <b>`parallel_iterations`</b>: (Default: 32).  The number of iterations to run in
    parallel.  Those operations which do not have any temporal dependency
    and can be run in parallel, will be.  This parameter trades off
    time for space.  Values >> 1 use more memory but take less time,
    while smaller values use less memory but computations take longer.
*  <b>`swap_memory`</b>: Transparently swap the tensors produced in forward inference
    but needed for back prop from GPU to CPU.  This allows training RNNs
    which would typically not fit on a single GPU, with very minimal (or no)
    performance penalty.
*  <b>`time_major`</b>: The shape format of the `inputs` and `outputs` Tensors.
    If true, these `Tensors` must be shaped `[max_time, batch_size, depth]`.
    If false, these `Tensors` must be shaped `[batch_size, max_time, depth]`.
    Using `time_major = True` is a bit more efficient because it avoids
    transposes at the beginning and end of the RNN calculation.  However,
    most TensorFlow data is batch-major, so by default this function
    accepts input and emits output in batch-major form.
*  <b>`scope`</b>: VariableScope for the created subgraph; defaults to "RNN".

##### Returns:

  A pair (outputs, state) where:

*  <b>`outputs`</b>: The RNN output `Tensor`.
      If time_major == False (default), this will be a `Tensor` shaped:
        `[batch_size, max_time, cell.output_size]`.
      If time_major == True, this will be a `Tensor` shaped:
        `[max_time, batch_size, cell.output_size]`.
*  <b>`state`</b>: The final state.  If `cell.state_size` is a `Tensor`, this
      will be shaped `[batch_size, cell.state_size]`.  If it is a tuple,
      this be a tuple with shapes `[batch_size, s] for s in cell.state_size`.

##### Raises:


*  <b>`TypeError`</b>: If `cell` is not an instance of RNNCell.
*  <b>`ValueError`</b>: If inputs is None or an empty list.


- - -

### `tf.nn.rnn(cell, inputs, initial_state=None, dtype=None, sequence_length=None, scope=None)` {#rnn}

Creates a recurrent neural network specified by RNNCell `cell`.

##### The simplest form of RNN network generated is:

  state = cell.zero_state(...)
  outputs = []
  for input_ in inputs:
    output, state = cell(input_, state)
    outputs.append(output)
  return (outputs, state)

However, a few other options are available:

An initial state can be provided.
If the sequence_length vector is provided, dynamic calculation is performed.
This method of calculation does not compute the RNN steps past the maximum
sequence length of the minibatch (thus saving computational time),
and properly propagates the state at an example's sequence length
to the final state output.

The dynamic calculation performed is, at time t for batch row b,
  (output, state)(b, t) =
    (t >= sequence_length(b))
      ? (zeros(cell.output_size), states(b, sequence_length(b) - 1))
      : cell(input(b, t), state(b, t - 1))

##### Args:


*  <b>`cell`</b>: An instance of RNNCell.
*  <b>`inputs`</b>: A length T list of inputs, each a tensor of shape
<<<<<<< HEAD
    [batch_size, input_size], or a nested tuple of such elements.
=======
    [batch_size, input_size].
>>>>>>> 896086b2
*  <b>`initial_state`</b>: (optional) An initial state for the RNN.
    If `cell.state_size` is an integer, this must be
    a tensor of appropriate type and shape `[batch_size x cell.state_size]`.
    If `cell.state_size` is a tuple, this should be a tuple of
    tensors having shapes `[batch_size, s] for s in cell.state_size`.
*  <b>`dtype`</b>: (optional) The data type for the initial state.  Required if
    initial_state is not provided.
*  <b>`sequence_length`</b>: Specifies the length of each sequence in inputs.
    An int32 or int64 vector (tensor) size `[batch_size]`, values in `[0, T)`.
*  <b>`scope`</b>: VariableScope for the created subgraph; defaults to "RNN".

##### Returns:

  A pair (outputs, state) where:
<<<<<<< HEAD
    - outputs is a length T list of outputs (one for each input), or a nested
      tuple of such elements.
=======
    - outputs is a length T list of outputs (one for each input)
>>>>>>> 896086b2
    - state is the final state

##### Raises:


*  <b>`TypeError`</b>: If `cell` is not an instance of RNNCell.
*  <b>`ValueError`</b>: If `inputs` is `None` or an empty list, or if the input depth
    (column size) cannot be inferred from inputs via shape inference.


- - -

### `tf.nn.state_saving_rnn(cell, inputs, state_saver, state_name, sequence_length=None, scope=None)` {#state_saving_rnn}

RNN that accepts a state saver for time-truncated RNN calculation.

##### Args:


*  <b>`cell`</b>: An instance of `RNNCell`.
*  <b>`inputs`</b>: A length T list of inputs, each a tensor of shape
    `[batch_size, input_size]`.
*  <b>`state_saver`</b>: A state saver object with methods `state` and `save_state`.
*  <b>`state_name`</b>: Python string or tuple of strings.  The name to use with the
    state_saver. If the cell returns tuples of states (i.e.,
    `cell.state_size` is a tuple) then `state_name` should be a tuple of
    strings having the same length as `cell.state_size`.  Otherwise it should
    be a single string.
*  <b>`sequence_length`</b>: (optional) An int32/int64 vector size [batch_size].
    See the documentation for rnn() for more details about sequence_length.
*  <b>`scope`</b>: VariableScope for the created subgraph; defaults to "RNN".

##### Returns:

  A pair (outputs, state) where:
    outputs is a length T list of outputs (one for each input)
    states is the final state

##### Raises:


*  <b>`TypeError`</b>: If `cell` is not an instance of RNNCell.
*  <b>`ValueError`</b>: If `inputs` is `None` or an empty list, or if the arity and
   type of `state_name` does not match that of `cell.state_size`.


- - -

### `tf.nn.bidirectional_rnn(cell_fw, cell_bw, inputs, initial_state_fw=None, initial_state_bw=None, dtype=None, sequence_length=None, scope=None)` {#bidirectional_rnn}

Creates a bidirectional recurrent neural network.

Similar to the unidirectional case above (rnn) but takes input and builds
independent forward and backward RNNs with the final forward and backward
outputs depth-concatenated, such that the output will have the format
[time][batch][cell_fw.output_size + cell_bw.output_size]. The input_size of
forward and backward cell must match. The initial state for both directions
is zero by default (but can be set optionally) and no intermediate states are
ever returned -- the network is fully unrolled for the given (passed in)
length(s) of the sequence(s) or completely unrolled if length(s) is not given.

##### Args:


*  <b>`cell_fw`</b>: An instance of RNNCell, to be used for forward direction.
*  <b>`cell_bw`</b>: An instance of RNNCell, to be used for backward direction.
*  <b>`inputs`</b>: A length T list of inputs, each a tensor of shape
<<<<<<< HEAD
    [batch_size, input_size], or a nested tuple of such elements.
=======
    [batch_size, input_size].
>>>>>>> 896086b2
*  <b>`initial_state_fw`</b>: (optional) An initial state for the forward RNN.
    This must be a tensor of appropriate type and shape
    `[batch_size x cell_fw.state_size]`.
    If `cell_fw.state_size` is a tuple, this should be a tuple of
    tensors having shapes `[batch_size, s] for s in cell_fw.state_size`.
*  <b>`initial_state_bw`</b>: (optional) Same as for `initial_state_fw`, but using
    the corresponding properties of `cell_bw`.
*  <b>`dtype`</b>: (optional) The data type for the initial state.  Required if
    either of the initial states are not provided.
*  <b>`sequence_length`</b>: (optional) An int32/int64 vector, size `[batch_size]`,
    containing the actual lengths for each of the sequences.
*  <b>`scope`</b>: VariableScope for the created subgraph; defaults to "BiRNN"

##### Returns:

  A tuple (outputs, output_state_fw, output_state_bw) where:
    outputs is a length `T` list of outputs (one for each input), which
      are depth-concatenated forward and backward outputs.
    output_state_fw is the final state of the forward rnn.
    output_state_bw is the final state of the backward rnn.

##### Raises:


*  <b>`TypeError`</b>: If `cell_fw` or `cell_bw` is not an instance of `RNNCell`.
*  <b>`ValueError`</b>: If inputs is None or an empty list.



<<<<<<< HEAD
## Conectionist Temporal Classification (CTC)

- - -

### `tf.nn.ctc_loss(inputs, labels, sequence_length, preprocess_collapse_repeated=False, ctc_merge_repeated=True)` {#ctc_loss}

Computes the CTC (Connectionist Temporal Classification) Loss.

This op implements the CTC loss as presented in the article:

A. Graves, S. Fernandez, F. Gomez, J. Schmidhuber.
Connectionist Temporal Classification: Labelling Unsegmented Sequence Data
with Recurrent Neural Networks. ICML 2006, Pittsburgh, USA, pp. 369-376.

http://www.cs.toronto.edu/~graves/icml_2006.pdf

Input requirements:

```
sequence_length(b) <= time for all b

max(labels.indices(labels.indices[:, 1] == b, 2))
  <= sequence_length(b) for all b.
```

Regarding the arguments `preprocess_collapse_repeated` and
`ctc_merge_repeated`:

If `preprocess_collapse_repeated` is True, then a preprocessing step runs
before loss calculation, wherein repeated labels passed to the loss
are merged into single labels.  This is useful if the training labels come
from, e.g., forced alignments and therefore have unnecessary repetitions.

If `ctc_merge_repeated` is set False, then deep within the CTC calculation,
repeated non-blank labels will not be merged and are interpreted
as individual labels.  This is a simplified (non-standard) version of CTC.

Here is a table of the (roughly) expected first order behavior:

* `preprocess_collapse_repeated=False`, `ctc_merge_repeated=True`

  Classical CTC behavior: Outputs true repeated classes with blanks in
  between, and can also output repeated classes with no blanks in
  between that need to be collapsed by the decoder.

* `preprocess_collapse_repeated=True`, `ctc_merge_repeated=False`

  Never learns to output repeated classes, as they are collapsed
  in the input labels before training.

* `preprocess_collapse_repeated=False`, `ctc_merge_repeated=False`

  Outputs repeated classes with blanks in between, but generally does not
  require the decoder to collapse/merge repeated classes.

* `preprocess_collapse_repeated=True`, `ctc_merge_repeated=True`

  Untested.  Very likely will not learn to output repeated classes.

##### Args:


*  <b>`inputs`</b>: 3-D `float` `Tensor` sized
    `[max_time x batch_size x num_classes]`.  The logits.
*  <b>`labels`</b>: An `int32` `SparseTensor`.
    `labels.indices[i, :] == [b, t]` means `labels.values[i]` stores
    the id for (batch b, time t).  See `core/ops/ctc_ops.cc` for more details.
*  <b>`sequence_length`</b>: 1-D `int32` vector, size `[batch_size]`.
    The sequence lengths.
*  <b>`preprocess_collapse_repeated`</b>: Boolean.  Default: False.
    If True, repeated labels are collapsed prior to the CTC calculation.
*  <b>`ctc_merge_repeated`</b>: Boolean.  Default: True.

##### Returns:

  A 1-D `float` `Tensor`, size `[batch]`, containing logits.

##### Raises:


*  <b>`TypeError`</b>: if labels is not a `SparseTensor`.


- - -

### `tf.nn.ctc_greedy_decoder(inputs, sequence_length, merge_repeated=True)` {#ctc_greedy_decoder}

Performs greedy decoding on the logits given in input (best path).

Note: Regardless of the value of merge_repeated, if the maximum index of a
given time and batch corresponds to the blank index `(num_classes - 1)`, no
new element is emitted.

If `merge_repeated` is `True`, merge repeated classes in output.
This means that if consecutive logits' maximum indices are the same,
only the first of these is emitted.  The sequence `A B B * B * B` (where '*'
is the blank label) becomes

  * `A B` if `merge_repeated=True`.
  * `A B B B B B` if `merge_repeated=False`.

##### Args:


*  <b>`inputs`</b>: 3-D `float` `Tensor` sized
    `[max_time x batch_size x num_classes]`.  The logits.
*  <b>`sequence_length`</b>: 1-D `int32` vector containing sequence lengths,
    having size `[batch_size]`.
*  <b>`merge_repeated`</b>: Boolean.  Default: True.

##### Returns:

  A tuple `(decoded, log_probabilities)` where

*  <b>`decoded`</b>: A single-element list. `decoded[0]`
    is an `SparseTensor` containing the decoded outputs s.t.:
    `decoded.indices`: Indices matrix `(total_decoded_outputs x 2)`.
      The rows store: `[batch, time]`.
    `decoded.values`: Values vector, size `(total_decoded_outputs)`.
      The vector stores the decoded classes.
    `decoded.shape`: Shape vector, size `(2)`.
      The shape values are: `[batch_size, max_decoded_length]`
*  <b>`log_probability`</b>: A `float` matrix `(batch_size x 1)` containing sequence
      log-probabilities.


- - -

### `tf.nn.ctc_beam_search_decoder(inputs, sequence_length, beam_width=100, top_paths=1, merge_repeated=True)` {#ctc_beam_search_decoder}

Performs beam search decoding on the logits given in input.

**Note** The `ctc_greedy_decoder` is a special case of the
`ctc_beam_search_decoder` with `top_paths=1` (but that decoder is faster
for this special case).

If `merge_repeated` is `True`, merge repeated classes in the output beams.
This means that if consecutive entries in a beam are the same,
only the first of these is emitted.  That is, when the top path
is `A B B B B`, the return value is:

  * `A B` if `merge_repeated = True`.
  * `A B B B B` if `merge_repeated = False`.

##### Args:


*  <b>`inputs`</b>: 3-D `float` `Tensor`, size
    `[max_time x batch_size x num_classes]`.  The logits.
*  <b>`sequence_length`</b>: 1-D `int32` vector containing sequence lengths,
    having size `[batch_size]`.
*  <b>`beam_width`</b>: An int scalar >= 0 (beam search beam width).
*  <b>`top_paths`</b>: An int scalar >= 0, <= beam_width (controls output size).
*  <b>`merge_repeated`</b>: Boolean.  Default: True.

##### Returns:

  A tuple `(decoded, log_probabilities)` where

*  <b>`decoded`</b>: A list of length top_paths, where `decoded[j]`
    is a `SparseTensor` containing the decoded outputs:
    `decoded[j].indices`: Indices matrix `(total_decoded_outputs[j] x 2)`
      The rows store: [batch, time].
    `decoded[j].values`: Values vector, size `(total_decoded_outputs[j])`.
      The vector stores the decoded classes for beam j.
    `decoded[j].shape`: Shape vector, size `(2)`.
      The shape values are: `[batch_size, max_decoded_length[j]]`.
*  <b>`log_probability`</b>: A `float` matrix `(batch_size x top_paths)` containing
      sequence log-probabilities.



=======
>>>>>>> 896086b2
## Evaluation

The evaluation ops are useful for measuring the performance of a network.
Since they are nondifferentiable, they are typically used at evaluation time.

- - -

### `tf.nn.top_k(input, k=1, sorted=True, name=None)` {#top_k}

Finds values and indices of the `k` largest entries for the last dimension.

If the input is a vector (rank-1), finds the `k` largest entries in the vector
and outputs their values and indices as vectors.  Thus `values[j]` is the
`j`-th largest entry in `input`, and its index is `indices[j]`.

For matrices (resp. higher rank input), computes the top `k` entries in each
row (resp. vector along the last dimension).  Thus,

    values.shape = indices.shape = input.shape[:-1] + [k]

If two elements are equal, the lower-index element appears first.

##### Args:


*  <b>`input`</b>: 1-D or higher `Tensor` with last dimension at least `k`.
*  <b>`k`</b>: 0-D `int32` `Tensor`.  Number of top elements to look for along the last
    dimension (along each row for matrices).
*  <b>`sorted`</b>: If true the resulting `k` elements will be sorted by the values in
    descending order.
*  <b>`name`</b>: Optional name for the operation.

##### Returns:


*  <b>`values`</b>: The `k` largest elements along each last dimensional slice.
*  <b>`indices`</b>: The indices of `values` within the last dimension of `input`.


- - -

### `tf.nn.in_top_k(predictions, targets, k, name=None)` {#in_top_k}

Says whether the targets are in the top `K` predictions.

This outputs a `batch_size` bool array, an entry `out[i]` is `true` if the
prediction for the target class is among the top `k` predictions among
all predictions for example `i`. Note that the behavior of `InTopK` differs
from the `TopK` op in its handling of ties; if multiple classes have the
same prediction value and straddle the top-`k` boundary, all of those
classes are considered to be in the top `k`.

More formally, let

  \\(predictions_i\\) be the predictions for all classes for example `i`,
  \\(targets_i\\) be the target class for example `i`,
  \\(out_i\\) be the output for example `i`,

$$out_i = predictions_{i, targets_i} \in TopKIncludingTies(predictions_i)$$

##### Args:


*  <b>`predictions`</b>: A `Tensor` of type `float32`.
    A `batch_size` x `classes` tensor.
*  <b>`targets`</b>: A `Tensor`. Must be one of the following types: `int32`, `int64`.
    A `batch_size` vector of class ids.
*  <b>`k`</b>: An `int`. Number of top elements to look at for computing precision.
*  <b>`name`</b>: A name for the operation (optional).

##### Returns:

  A `Tensor` of type `bool`. Computed Precision at `k` as a `bool Tensor`.



## Candidate Sampling

Do you want to train a multiclass or multilabel model with thousands
or millions of output classes (for example, a language model with a
large vocabulary)?  Training with a full Softmax is slow in this case,
since all of the classes are evaluated for every training example.
Candidate Sampling training algorithms can speed up your step times by
only considering a small randomly-chosen subset of contrastive classes
(called candidates) for each batch of training examples.

See our [Candidate Sampling Algorithms Reference]
(../../extras/candidate_sampling.pdf)

### Sampled Loss Functions

TensorFlow provides the following sampled loss functions for faster training.

- - -

### `tf.nn.nce_loss(weights, biases, inputs, labels, num_sampled, num_classes, num_true=1, sampled_values=None, remove_accidental_hits=False, partition_strategy='mod', name='nce_loss')` {#nce_loss}

Computes and returns the noise-contrastive estimation training loss.

See [Noise-contrastive estimation: A new estimation principle for
unnormalized statistical models]
(http://www.jmlr.org/proceedings/papers/v9/gutmann10a/gutmann10a.pdf).
Also see our [Candidate Sampling Algorithms Reference]
(../../extras/candidate_sampling.pdf)

Note: In the case where `num_true` > 1, we assign to each target class
the target probability 1 / `num_true` so that the target probabilities
sum to 1 per-example.

Note: It would be useful to allow a variable number of target classes per
example.  We hope to provide this functionality in a future release.
For now, if you have a variable number of target classes, you can pad them
out to a constant number by either repeating them or by padding
with an otherwise unused class.

##### Args:


*  <b>`weights`</b>: A `Tensor` of shape `[num_classes, dim]`, or a list of `Tensor`
      objects whose concatenation along dimension 0 has shape
      [num_classes, dim].  The (possibly-partitioned) class embeddings.
*  <b>`biases`</b>: A `Tensor` of shape `[num_classes]`.  The class biases.
*  <b>`inputs`</b>: A `Tensor` of shape `[batch_size, dim]`.  The forward
      activations of the input network.
*  <b>`labels`</b>: A `Tensor` of type `int64` and shape `[batch_size,
      num_true]`. The target classes.
*  <b>`num_sampled`</b>: An `int`.  The number of classes to randomly sample per batch.
*  <b>`num_classes`</b>: An `int`. The number of possible classes.
*  <b>`num_true`</b>: An `int`.  The number of target classes per training example.
*  <b>`sampled_values`</b>: a tuple of (`sampled_candidates`, `true_expected_count`,
      `sampled_expected_count`) returned by a `*_candidate_sampler` function.
      (if None, we default to `log_uniform_candidate_sampler`)
*  <b>`remove_accidental_hits`</b>: A `bool`.  Whether to remove "accidental hits"
      where a sampled class equals one of the target classes.  If set to
      `True`, this is a "Sampled Logistic" loss instead of NCE, and we are
      learning to generate log-odds instead of log probabilities.  See
      our [Candidate Sampling Algorithms Reference]
      (../../extras/candidate_sampling.pdf).
      Default is False.
*  <b>`partition_strategy`</b>: A string specifying the partitioning strategy, relevant
      if `len(weights) > 1`. Currently `"div"` and `"mod"` are supported.
      Default is `"mod"`. See `tf.nn.embedding_lookup` for more details.
*  <b>`name`</b>: A name for the operation (optional).

##### Returns:

  A `batch_size` 1-D tensor of per-example NCE losses.


- - -

### `tf.nn.sampled_softmax_loss(weights, biases, inputs, labels, num_sampled, num_classes, num_true=1, sampled_values=None, remove_accidental_hits=True, partition_strategy='mod', name='sampled_softmax_loss')` {#sampled_softmax_loss}

Computes and returns the sampled softmax training loss.

This is a faster way to train a softmax classifier over a huge number of
classes.

This operation is for training only.  It is generally an underestimate of
the full softmax loss.

At inference time, you can compute full softmax probabilities with the
expression `tf.nn.softmax(tf.matmul(inputs, tf.transpose(weights)) + biases)`.

See our [Candidate Sampling Algorithms Reference]
(../../extras/candidate_sampling.pdf)

Also see Section 3 of [Jean et al., 2014](http://arxiv.org/abs/1412.2007)
([pdf](http://arxiv.org/pdf/1412.2007.pdf)) for the math.

##### Args:


*  <b>`weights`</b>: A `Tensor` of shape `[num_classes, dim]`, or a list of `Tensor`
      objects whose concatenation along dimension 0 has shape
      [num_classes, dim].  The (possibly-sharded) class embeddings.
*  <b>`biases`</b>: A `Tensor` of shape `[num_classes]`.  The class biases.
*  <b>`inputs`</b>: A `Tensor` of shape `[batch_size, dim]`.  The forward
      activations of the input network.
*  <b>`labels`</b>: A `Tensor` of type `int64` and shape `[batch_size,
      num_true]`. The target classes.  Note that this format differs from
      the `labels` argument of `nn.softmax_cross_entropy_with_logits`.
*  <b>`num_sampled`</b>: An `int`.  The number of classes to randomly sample per batch.
*  <b>`num_classes`</b>: An `int`. The number of possible classes.
*  <b>`num_true`</b>: An `int`.  The number of target classes per training example.
*  <b>`sampled_values`</b>: a tuple of (`sampled_candidates`, `true_expected_count`,
      `sampled_expected_count`) returned by a `*_candidate_sampler` function.
      (if None, we default to `log_uniform_candidate_sampler`)
*  <b>`remove_accidental_hits`</b>: A `bool`.  whether to remove "accidental hits"
      where a sampled class equals one of the target classes.  Default is
      True.
*  <b>`partition_strategy`</b>: A string specifying the partitioning strategy, relevant
      if `len(weights) > 1`. Currently `"div"` and `"mod"` are supported.
      Default is `"mod"`. See `tf.nn.embedding_lookup` for more details.
*  <b>`name`</b>: A name for the operation (optional).

##### Returns:

  A `batch_size` 1-D tensor of per-example sampled softmax losses.



### Candidate Samplers

TensorFlow provides the following samplers for randomly sampling candidate
classes when using one of the sampled loss functions above.

- - -

### `tf.nn.uniform_candidate_sampler(true_classes, num_true, num_sampled, unique, range_max, seed=None, name=None)` {#uniform_candidate_sampler}

Samples a set of classes using a uniform base distribution.

This operation randomly samples a tensor of sampled classes
(`sampled_candidates`) from the range of integers `[0, range_max)`.

The elements of `sampled_candidates` are drawn without replacement
(if `unique=True`) or with replacement (if `unique=False`) from
the base distribution.

The base distribution for this operation is the uniform distribution
over the range of integers `[0, range_max)`.

In addition, this operation returns tensors `true_expected_count`
and `sampled_expected_count` representing the number of times each
of the target classes (`true_classes`) and the sampled
classes (`sampled_candidates`) is expected to occur in an average
tensor of sampled classes.  These values correspond to `Q(y|x)`
defined in [this
document](http://www.tensorflow.org/extras/candidate_sampling.pdf).
If `unique=True`, then these are post-rejection probabilities and we
compute them approximately.

##### Args:


*  <b>`true_classes`</b>: A `Tensor` of type `int64` and shape `[batch_size,
    num_true]`. The target classes.
*  <b>`num_true`</b>: An `int`.  The number of target classes per training example.
*  <b>`num_sampled`</b>: An `int`.  The number of classes to randomly sample per batch.
*  <b>`unique`</b>: A `bool`. Determines whether all sampled classes in a batch are
    unique.
*  <b>`range_max`</b>: An `int`. The number of possible classes.
*  <b>`seed`</b>: An `int`. An operation-specific seed. Default is 0.
*  <b>`name`</b>: A name for the operation (optional).

##### Returns:


*  <b>`sampled_candidates`</b>: A tensor of type `int64` and shape `[num_sampled]`.
    The sampled classes.
*  <b>`true_expected_count`</b>: A tensor of type `float`.  Same shape as
    `true_classes`. The expected counts under the sampling distribution
    of each of `true_classes`.
*  <b>`sampled_expected_count`</b>: A tensor of type `float`. Same shape as
    `sampled_candidates`. The expected counts under the sampling distribution
    of each of `sampled_candidates`.


- - -

### `tf.nn.log_uniform_candidate_sampler(true_classes, num_true, num_sampled, unique, range_max, seed=None, name=None)` {#log_uniform_candidate_sampler}

Samples a set of classes using a log-uniform (Zipfian) base distribution.

This operation randomly samples a tensor of sampled classes
(`sampled_candidates`) from the range of integers `[0, range_max)`.

The elements of `sampled_candidates` are drawn without replacement
(if `unique=True`) or with replacement (if `unique=False`) from
the base distribution.

The base distribution for this operation is an approximately log-uniform
or Zipfian distribution:

`P(class) = (log(class + 2) - log(class + 1)) / log(range_max + 1)`

This sampler is useful when the target classes approximately follow such
a distribution - for example, if the classes represent words in a lexicon
sorted in decreasing order of frequency. If your classes are not ordered by
decreasing frequency, do not use this op.

In addition, this operation returns tensors `true_expected_count`
and `sampled_expected_count` representing the number of times each
of the target classes (`true_classes`) and the sampled
classes (`sampled_candidates`) is expected to occur in an average
tensor of sampled classes.  These values correspond to `Q(y|x)`
defined in [this
document](http://www.tensorflow.org/extras/candidate_sampling.pdf).
If `unique=True`, then these are post-rejection probabilities and we
compute them approximately.

##### Args:


*  <b>`true_classes`</b>: A `Tensor` of type `int64` and shape `[batch_size,
    num_true]`. The target classes.
*  <b>`num_true`</b>: An `int`.  The number of target classes per training example.
*  <b>`num_sampled`</b>: An `int`.  The number of classes to randomly sample per batch.
*  <b>`unique`</b>: A `bool`. Determines whether all sampled classes in a batch are
    unique.
*  <b>`range_max`</b>: An `int`. The number of possible classes.
*  <b>`seed`</b>: An `int`. An operation-specific seed. Default is 0.
*  <b>`name`</b>: A name for the operation (optional).

##### Returns:


*  <b>`sampled_candidates`</b>: A tensor of type `int64` and shape `[num_sampled]`.
    The sampled classes.
*  <b>`true_expected_count`</b>: A tensor of type `float`.  Same shape as
    `true_classes`. The expected counts under the sampling distribution
    of each of `true_classes`.
*  <b>`sampled_expected_count`</b>: A tensor of type `float`. Same shape as
    `sampled_candidates`. The expected counts under the sampling distribution
    of each of `sampled_candidates`.


- - -

### `tf.nn.learned_unigram_candidate_sampler(true_classes, num_true, num_sampled, unique, range_max, seed=None, name=None)` {#learned_unigram_candidate_sampler}

Samples a set of classes from a distribution learned during training.

This operation randomly samples a tensor of sampled classes
(`sampled_candidates`) from the range of integers `[0, range_max)`.

The elements of `sampled_candidates` are drawn without replacement
(if `unique=True`) or with replacement (if `unique=False`) from
the base distribution.

The base distribution for this operation is constructed on the fly
during training.  It is a unigram distribution over the target
classes seen so far during training.  Every integer in `[0, range_max)`
begins with a weight of 1, and is incremented by 1 each time it is
seen as a target class.  The base distribution is not saved to checkpoints,
so it is reset when the model is reloaded.

In addition, this operation returns tensors `true_expected_count`
and `sampled_expected_count` representing the number of times each
of the target classes (`true_classes`) and the sampled
classes (`sampled_candidates`) is expected to occur in an average
tensor of sampled classes.  These values correspond to `Q(y|x)`
defined in [this
document](http://www.tensorflow.org/extras/candidate_sampling.pdf).
If `unique=True`, then these are post-rejection probabilities and we
compute them approximately.

##### Args:


*  <b>`true_classes`</b>: A `Tensor` of type `int64` and shape `[batch_size,
    num_true]`. The target classes.
*  <b>`num_true`</b>: An `int`.  The number of target classes per training example.
*  <b>`num_sampled`</b>: An `int`.  The number of classes to randomly sample per batch.
*  <b>`unique`</b>: A `bool`. Determines whether all sampled classes in a batch are
    unique.
*  <b>`range_max`</b>: An `int`. The number of possible classes.
*  <b>`seed`</b>: An `int`. An operation-specific seed. Default is 0.
*  <b>`name`</b>: A name for the operation (optional).

##### Returns:


*  <b>`sampled_candidates`</b>: A tensor of type `int64` and shape `[num_sampled]`.
    The sampled classes.
*  <b>`true_expected_count`</b>: A tensor of type `float`.  Same shape as
    `true_classes`. The expected counts under the sampling distribution
    of each of `true_classes`.
*  <b>`sampled_expected_count`</b>: A tensor of type `float`. Same shape as
    `sampled_candidates`. The expected counts under the sampling distribution
    of each of `sampled_candidates`.


- - -

### `tf.nn.fixed_unigram_candidate_sampler(true_classes, num_true, num_sampled, unique, range_max, vocab_file='', distortion=1.0, num_reserved_ids=0, num_shards=1, shard=0, unigrams=(), seed=None, name=None)` {#fixed_unigram_candidate_sampler}

Samples a set of classes using the provided (fixed) base distribution.

This operation randomly samples a tensor of sampled classes
(`sampled_candidates`) from the range of integers `[0, range_max)`.

The elements of `sampled_candidates` are drawn without replacement
(if `unique=True`) or with replacement (if `unique=False`) from
the base distribution.

The base distribution is read from a file or passed in as an
in-memory array. There is also an option to skew the distribution by
applying a distortion power to the weights.

In addition, this operation returns tensors `true_expected_count`
and `sampled_expected_count` representing the number of times each
of the target classes (`true_classes`) and the sampled
classes (`sampled_candidates`) is expected to occur in an average
tensor of sampled classes.  These values correspond to `Q(y|x)`
defined in [this
document](http://www.tensorflow.org/extras/candidate_sampling.pdf).
If `unique=True`, then these are post-rejection probabilities and we
compute them approximately.

##### Args:


*  <b>`true_classes`</b>: A `Tensor` of type `int64` and shape `[batch_size,
    num_true]`. The target classes.
*  <b>`num_true`</b>: An `int`.  The number of target classes per training example.
*  <b>`num_sampled`</b>: An `int`.  The number of classes to randomly sample per batch.
*  <b>`unique`</b>: A `bool`. Determines whether all sampled classes in a batch are
    unique.
*  <b>`range_max`</b>: An `int`. The number of possible classes.
*  <b>`vocab_file`</b>: Each valid line in this file (which should have a CSV-like
    format) corresponds to a valid word ID. IDs are in sequential order,
    starting from num_reserved_ids. The last entry in each line is expected
    to be a value corresponding to the count or relative probability. Exactly
    one of `vocab_file` and `unigrams` needs to be passed to this operation.
*  <b>`distortion`</b>: The distortion is used to skew the unigram probability
    distribution.  Each weight is first raised to the distortion's power
    before adding to the internal unigram distribution. As a result,
    `distortion = 1.0` gives regular unigram sampling (as defined by the vocab
    file), and `distortion = 0.0` gives a uniform distribution.
*  <b>`num_reserved_ids`</b>: Optionally some reserved IDs can be added in the range
    `[0, num_reserved_ids]` by the users. One use case is that a special
    unknown word token is used as ID 0. These IDs will have a sampling
    probability of 0.
*  <b>`num_shards`</b>: A sampler can be used to sample from a subset of the original
    range in order to speed up the whole computation through parallelism. This
    parameter (together with `shard`) indicates the number of partitions that
    are being used in the overall computation.
*  <b>`shard`</b>: A sampler can be used to sample from a subset of the original range
    in order to speed up the whole computation through parallelism. This
    parameter (together with `num_shards`) indicates the particular partition
    number of the operation, when partitioning is being used.
*  <b>`unigrams`</b>: A list of unigram counts or probabilities, one per ID in
    sequential order. Exactly one of `vocab_file` and `unigrams` should be
    passed to this operation.
*  <b>`seed`</b>: An `int`. An operation-specific seed. Default is 0.
*  <b>`name`</b>: A name for the operation (optional).

##### Returns:


*  <b>`sampled_candidates`</b>: A tensor of type `int64` and shape `[num_sampled]`.
    The sampled classes.
*  <b>`true_expected_count`</b>: A tensor of type `float`.  Same shape as
    `true_classes`. The expected counts under the sampling distribution
    of each of `true_classes`.
*  <b>`sampled_expected_count`</b>: A tensor of type `float`. Same shape as
    `sampled_candidates`. The expected counts under the sampling distribution
    of each of `sampled_candidates`.



### Miscellaneous candidate sampling utilities

- - -

### `tf.nn.compute_accidental_hits(true_classes, sampled_candidates, num_true, seed=None, name=None)` {#compute_accidental_hits}

Compute the position ids in `sampled_candidates` matching `true_classes`.

In Candidate Sampling, this operation facilitates virtually removing
sampled classes which happen to match target classes.  This is done
in Sampled Softmax and Sampled Logistic.

See our [Candidate Sampling Algorithms
Reference](http://www.tensorflow.org/extras/candidate_sampling.pdf).

We presuppose that the `sampled_candidates` are unique.

We call it an 'accidental hit' when one of the target classes
matches one of the sampled classes.  This operation reports
accidental hits as triples `(index, id, weight)`, where `index`
represents the row number in `true_classes`, `id` represents the
position in `sampled_candidates`, and weight is `-FLOAT_MAX`.

The result of this op should be passed through a `sparse_to_dense`
operation, then added to the logits of the sampled classes. This
removes the contradictory effect of accidentally sampling the true
target classes as noise classes for the same example.

##### Args:


*  <b>`true_classes`</b>: A `Tensor` of type `int64` and shape `[batch_size,
    num_true]`. The target classes.
*  <b>`sampled_candidates`</b>: A tensor of type `int64` and shape `[num_sampled]`.
    The sampled_candidates output of CandidateSampler.
*  <b>`num_true`</b>: An `int`.  The number of target classes per training example.
*  <b>`seed`</b>: An `int`. An operation-specific seed. Default is 0.
*  <b>`name`</b>: A name for the operation (optional).

##### Returns:


*  <b>`indices`</b>: A `Tensor` of type `int32` and shape `[num_accidental_hits]`.
    Values indicate rows in `true_classes`.
*  <b>`ids`</b>: A `Tensor` of type `int64` and shape `[num_accidental_hits]`.
    Values indicate positions in `sampled_candidates`.
*  <b>`weights`</b>: A `Tensor` of type `float` and shape `[num_accidental_hits]`.
    Each value is `-FLOAT_MAX`.



## Other Functions and Classes
- - -

### `tf.nn.batch_normalization(x, mean, variance, offset, scale, variance_epsilon, name=None)` {#batch_normalization}

Batch normalization.

As described in http://arxiv.org/abs/1502.03167.
Normalizes a tensor by `mean` and `variance`, and applies (optionally) a
`scale` \\(\gamma\\) to it, as well as an `offset` \\(\beta\\):

\\(\frac{\gamma(x-\mu)}{\sigma}+\beta\\)

`mean`, `variance`, `offset` and `scale` are all expected to be of one of two
shapes:
  * In all generality, they can have the same number of dimensions as the
    input `x`, with identical sizes as `x` for the dimensions that are not
    normalized over (the 'depth' dimension(s)), and dimension 1 for the
    others which are being normalized over.
    `mean` and `variance` in this case would typically be the outputs of
    `tf.nn.moments(..., keep_dims=True)` during training, or running averages
    thereof during inference.
  * In the common case where the 'depth' dimension is the last dimension in
    the input tensor `x`, they may be one dimensional tensors of the same
    size as the 'depth' dimension.
    This is the case for example for the common `[batch, depth]` layout of
    fully-connected layers, and `[batch, height, width, depth]` for
    convolutions.
    `mean` and `variance` in this case would typically be the outputs of
    `tf.nn.moments(..., keep_dims=False)` during training, or running averages
    thereof during inference.

##### Args:


*  <b>`x`</b>: Input `Tensor` of arbitrary dimensionality.
*  <b>`mean`</b>: A mean `Tensor`.
*  <b>`variance`</b>: A variance `Tensor`.
*  <b>`offset`</b>: An offset `Tensor`, often denoted \\(\beta\\) in equations, or
    None. If present, will be added to the normalized tensor.
*  <b>`scale`</b>: A scale `Tensor`, often denoted \\(\gamma\\) in equations, or
    `None`. If present, the scale is applied to the normalized tensor.
*  <b>`variance_epsilon`</b>: A small float number to avoid dividing by 0.
*  <b>`name`</b>: A name for this operation (optional).

##### Returns:

  the normalized, scaled, offset tensor.


- - -

### `tf.nn.depthwise_conv2d_native(input, filter, strides, padding, name=None)` {#depthwise_conv2d_native}

Computes a 2-D depthwise convolution given 4-D `input` and `filter` tensors.

Given an input tensor of shape `[batch, in_height, in_width, in_channels]`
and a filter / kernel tensor of shape
`[filter_height, filter_width, in_channels, channel_multiplier]`, containing
`in_channels` convolutional filters of depth 1, `depthwise_conv2d` applies
a different filter to each input channel (expanding from 1 channel to
`channel_multiplier` channels for each), then concatenates the results
together. Thus, the output has `in_channels * channel_multiplier` channels.

for k in 0..in_channels-1
  for q in 0..channel_multiplier-1
    output[b, i, j, k * channel_multiplier + q] =
      sum_{di, dj} input[b, strides[1] * i + di, strides[2] * j + dj, k] *
                        filter[di, dj, k, q]

Must have `strides[0] = strides[3] = 1`.  For the most common case of the same
horizontal and vertices strides, `strides = [1, stride, stride, 1]`.

##### Args:


*  <b>`input`</b>: A `Tensor`. Must be one of the following types: `float32`, `float64`.
*  <b>`filter`</b>: A `Tensor`. Must have the same type as `input`.
*  <b>`strides`</b>: A list of `ints`.
    1-D of length 4.  The stride of the sliding window for each dimension
    of `input`.
*  <b>`padding`</b>: A `string` from: `"SAME", "VALID"`.
    The type of padding algorithm to use.
*  <b>`name`</b>: A name for the operation (optional).

##### Returns:

  A `Tensor`. Has the same type as `input`.

<|MERGE_RESOLUTION|>--- conflicted
+++ resolved
@@ -186,11 +186,7 @@
 ##### Args:
 
 
-<<<<<<< HEAD
 *  <b>`x`</b>: A Tensor with type `float32`, `float64`, `int32`, `complex64`, `int64`,
-=======
-*  <b>`x`</b>: A Tensor with type `float`, `double`, `int32`, `complex64`, `int64`,
->>>>>>> 896086b2
     or `qint32`.
 *  <b>`name`</b>: A name for the operation (optional).
 
@@ -209,18 +205,14 @@
 ##### Args:
 
 
-<<<<<<< HEAD
-*  <b>`x`</b>: A Tensor with type `float32`, `float64`, `int32`, `complex64`, `int64`,
-=======
-*  <b>`x`</b>: A Tensor with type `float`, `double`, `int32`, `complex64`, `int64`,
->>>>>>> 896086b2
-    or `qint32`.
-*  <b>`name`</b>: A name for the operation (optional).
-
-##### Returns:
-
-  A Tensor with the same type as `x` if `x.dtype != qint32` otherwise
-    the return type is `quint8`.
+*  <b>`x`</b>: A Tensor or SparseTensor with type `float`, `double`, `int32`,
+    `complex64`, `int64`, or `qint32`.
+*  <b>`name`</b>: A name for the operation (optional).
+
+##### Returns:
+
+  A Tensor or SparseTensor respectively with the same type as `x` if
+  `x.dtype != qint32` otherwise the return type is `quint8`.
 
 
 
@@ -1503,17 +1495,11 @@
 *  <b>`cell`</b>: An instance of RNNCell.
 *  <b>`inputs`</b>: The RNN inputs.
     If time_major == False (default), this must be a tensor of shape:
-<<<<<<< HEAD
       `[batch_size, max_time, input_size]`, or a nested tuple of such
       elements.
     If time_major == True, this must be a tensor of shape:
       `[max_time, batch_size, input_size]`, or a nested tuple of such
       elements.
-=======
-      `[batch_size, max_time, input_size]`.
-    If time_major == True, this must be a tensor of shape:
-      `[max_time, batch_size, input_size]`.
->>>>>>> 896086b2
 *  <b>`sequence_length`</b>: (optional) An int32/int64 vector sized `[batch_size]`.
 *  <b>`initial_state`</b>: (optional) An initial state for the RNN.
     If `cell.state_size` is an integer, this must be
@@ -1595,11 +1581,7 @@
 
 *  <b>`cell`</b>: An instance of RNNCell.
 *  <b>`inputs`</b>: A length T list of inputs, each a tensor of shape
-<<<<<<< HEAD
     [batch_size, input_size], or a nested tuple of such elements.
-=======
-    [batch_size, input_size].
->>>>>>> 896086b2
 *  <b>`initial_state`</b>: (optional) An initial state for the RNN.
     If `cell.state_size` is an integer, this must be
     a tensor of appropriate type and shape `[batch_size x cell.state_size]`.
@@ -1614,12 +1596,8 @@
 ##### Returns:
 
   A pair (outputs, state) where:
-<<<<<<< HEAD
     - outputs is a length T list of outputs (one for each input), or a nested
       tuple of such elements.
-=======
-    - outputs is a length T list of outputs (one for each input)
->>>>>>> 896086b2
     - state is the final state
 
 ##### Raises:
@@ -1687,11 +1665,7 @@
 *  <b>`cell_fw`</b>: An instance of RNNCell, to be used for forward direction.
 *  <b>`cell_bw`</b>: An instance of RNNCell, to be used for backward direction.
 *  <b>`inputs`</b>: A length T list of inputs, each a tensor of shape
-<<<<<<< HEAD
     [batch_size, input_size], or a nested tuple of such elements.
-=======
-    [batch_size, input_size].
->>>>>>> 896086b2
 *  <b>`initial_state_fw`</b>: (optional) An initial state for the forward RNN.
     This must be a tensor of appropriate type and shape
     `[batch_size x cell_fw.state_size]`.
@@ -1721,7 +1695,6 @@
 
 
 
-<<<<<<< HEAD
 ## Conectionist Temporal Classification (CTC)
 
 - - -
@@ -1797,7 +1770,7 @@
 
 ##### Returns:
 
-  A 1-D `float` `Tensor`, size `[batch]`, containing logits.
+  A 1-D `float` `Tensor`, size `[batch]`, containing the negative log probabilities.
 
 ##### Raises:
 
@@ -1894,8 +1867,6 @@
 
 
 
-=======
->>>>>>> 896086b2
 ## Evaluation
 
 The evaluation ops are useful for measuring the performance of a network.
