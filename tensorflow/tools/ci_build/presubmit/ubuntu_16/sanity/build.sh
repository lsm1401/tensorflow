#!/bin/bash
# Copyright 2019 The TensorFlow Authors. All Rights Reserved.
#
# Licensed under the Apache License, Version 2.0 (the "License");
# you may not use this file except in compliance with the License.
# You may obtain a copy of the License at
#
#     http://www.apache.org/licenses/LICENSE-2.0
#
# Unless required by applicable law or agreed to in writing, software
# distributed under the License is distributed on an "AS IS" BASIS,
# WITHOUT WARRANTIES OR CONDITIONS OF ANY KIND, either express or implied.
# See the License for the specific language governing permissions and
# limitations under the License.
# ==============================================================================

set -e

# Error if we somehow forget to set the path to bazel_wrapper.py
set -u
BAZEL_WRAPPER_PATH=$1
set +u

# From this point on, logs can be publicly available
set -x

function install_pylint () {
  # TODO(mihaimaruseac): this is used in the release build in the same way,
  # maybe extract out to a common?
<<<<<<< HEAD
  sudo python3 -m pip install setuptools --upgrade
  sudo python3 -m pip install pylint==2.6.0
=======
  sudo python3.8 -m pip install setuptools --upgrade
  sudo python3.8 -m pip install pylint==2.4.4
>>>>>>> 6f3bc3a0
}

function run_sanity_checks () {
  SANITY_OUT=ci_sanity.out
  SANITY_OUT_TARGET=gen_ci_sanity_out

  # Run tensorflow sanity checks.
  tensorflow/tools/ci_build/ci_sanity.sh 2>&1 | tee tensorflow/tools/ci_build/${SANITY_OUT}
  RC=${PIPESTATUS[0]}

  # Since we are running the sanity build remotely (rbe), we need to build a bazel
  # target that would output the log generated above and return the expected
  # error code.
  cat << EOF > tensorflow/tools/ci_build/BUILD
package(default_visibility = ["//tensorflow:internal"])

sh_test(
    name = "${SANITY_OUT_TARGET}",
    srcs = ["${SANITY_OUT_TARGET}.sh"],
    data = ["${SANITY_OUT}"],
    tags = ["local"],
)
EOF

  cat << EOF > tensorflow/tools/ci_build/${SANITY_OUT_TARGET}.sh
#!/bin/bash
cat tensorflow/tools/ci_build/${SANITY_OUT}
exit ${RC}
EOF

  # Now trigger the rbe build that outputs the log
  chmod +x tensorflow/tools/ci_build/${SANITY_OUT_TARGET}.sh

  # Run bazel test command. Double test timeouts to avoid flakes.
  # //tensorflow/core/platform:setround_test is not supported. See b/64264700
  "${BAZEL_WRAPPER_PATH}" \
    --host_jvm_args=-Dbazel.DigestFunction=SHA256 \
    test \
    --test_output=all \
    tensorflow/tools/ci_build:${SANITY_OUT_TARGET}

  # Copy log to output to be available to GitHub
  ls -la "$(bazel info output_base)/java.log"
  cp "$(bazel info output_base)/java.log" "${KOKORO_ARTIFACTS_DIR}/"
}


source tensorflow/tools/ci_build/release/common.sh
install_bazelisk
which bazel

install_pylint

run_sanity_checks<|MERGE_RESOLUTION|>--- conflicted
+++ resolved
@@ -27,13 +27,8 @@
 function install_pylint () {
   # TODO(mihaimaruseac): this is used in the release build in the same way,
   # maybe extract out to a common?
-<<<<<<< HEAD
-  sudo python3 -m pip install setuptools --upgrade
-  sudo python3 -m pip install pylint==2.6.0
-=======
   sudo python3.8 -m pip install setuptools --upgrade
-  sudo python3.8 -m pip install pylint==2.4.4
->>>>>>> 6f3bc3a0
+  sudo python3.8 -m pip install pylint==2.6.0
 }
 
 function run_sanity_checks () {
