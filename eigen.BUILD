package(default_visibility = ["//visibility:public"])

<<<<<<< HEAD
archive_dir = "eigen-eigen-c5e90d9e764e"
=======
archive_dir = "eigen-eigen-0b9ab889fac2"
>>>>>>> 62b0b4ac

cc_library(
    name = "eigen",
    hdrs = glob([archive_dir+"/**/*.h", archive_dir+"/unsupported/Eigen/CXX11/*", archive_dir+"/Eigen/*"]),
    includes = [ archive_dir ],
    visibility = ["//visibility:public"],
)<|MERGE_RESOLUTION|>--- conflicted
+++ resolved
@@ -1,10 +1,6 @@
 package(default_visibility = ["//visibility:public"])
 
-<<<<<<< HEAD
-archive_dir = "eigen-eigen-c5e90d9e764e"
-=======
 archive_dir = "eigen-eigen-0b9ab889fac2"
->>>>>>> 62b0b4ac
 
 cc_library(
     name = "eigen",
